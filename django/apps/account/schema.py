import graphene
from graphql_auth import mutations as graphql_auth_mutations
<<<<<<< HEAD
from graphql_auth.queries import MeQuery
=======
from graphql_auth.schema import MeQuery, UserQuery
>>>>>>> cc08196d


class Query(MeQuery, graphene.ObjectType):
    pass


class Mutation(graphene.ObjectType):
    register = graphql_auth_mutations.Register.Field()
    verify_account = graphql_auth_mutations.VerifyAccount.Field()
    resend_activation_email = graphql_auth_mutations.ResendActivationEmail.Field()
    send_password_reset_email = graphql_auth_mutations.SendPasswordResetEmail.Field()
    password_reset = graphql_auth_mutations.PasswordReset.Field()
    password_set = graphql_auth_mutations.PasswordSet.Field()
    password_change = graphql_auth_mutations.PasswordChange.Field()
    update_account = graphql_auth_mutations.UpdateAccount.Field()
    archive_account = graphql_auth_mutations.ArchiveAccount.Field()
    delete_account = graphql_auth_mutations.DeleteAccount.Field()
    send_secondary_email_activation = graphql_auth_mutations.SendSecondaryEmailActivation.Field()
    verify_secondary_email = graphql_auth_mutations.VerifySecondaryEmail.Field()
    swap_emails = graphql_auth_mutations.SwapEmails.Field()
    remove_secondary_email = graphql_auth_mutations.RemoveSecondaryEmail.Field()

    token_auth = graphql_auth_mutations.ObtainJSONWebToken.Field()
    verify_token = graphql_auth_mutations.VerifyToken.Field()
    refresh_token = graphql_auth_mutations.RefreshToken.Field()
    revoke_token = graphql_auth_mutations.RevokeToken.Field()


schema = graphene.Schema(query=Query, mutation=Mutation)<|MERGE_RESOLUTION|>--- conflicted
+++ resolved
@@ -1,10 +1,6 @@
 import graphene
 from graphql_auth import mutations as graphql_auth_mutations
-<<<<<<< HEAD
 from graphql_auth.queries import MeQuery
-=======
-from graphql_auth.schema import MeQuery, UserQuery
->>>>>>> cc08196d
 
 
 class Query(MeQuery, graphene.ObjectType):
