import contextlib
from datetime import datetime

import graphene
from common.exceptions import GraphQLError, GraphQLErrorBadRequest
from common.mixins import (
    ArrayChoiceTypeMixin,
    CUDOutputTypeMixin,
    DocumentFilePermissionMixin,
    FilePermissionMixin,
)
from common.models import Job, Skill
from common.types import (
    EducationVerificationMethodUploadType,
    SkillType,
    WorkExperienceVerificationMethodUploadType,
)
from common.utils import fields_join
from config.settings.constants import Environment
from graphene.types.generic import GenericScalar
from graphene_django_cud.mutations import (
    DjangoBatchCreateMutation,
    DjangoCreateMutation,
    DjangoDeleteMutation,
    DjangoPatchMutation,
    DjangoUpdateMutation,
)
from graphene_django_cud.mutations.create import get_input_fields_for_model
from graphql_auth import mutations as graphql_auth_mutations
from graphql_auth.bases import SuccessErrorsOutput
from graphql_auth.constants import TokenAction
from graphql_auth.exceptions import EmailAlreadyInUseError
from graphql_auth.models import UserStatus
from graphql_auth.settings import graphql_auth_settings
from graphql_auth.shortcuts import get_user_by_email
from graphql_auth.utils import get_token, get_token_payload
from graphql_jwt.decorators import (
    login_required,
    on_token_auth_resolve,
    refresh_expiration,
)
from graphql_jwt.refresh_token.models import RefreshToken as UserRefreshToken
from notification.models import InAppNotification
from notification.senders import NotificationContext, send_notifications

from account.utils import is_env
from django.contrib.auth.signals import user_logged_in
from django.db import transaction
from django.db.models import F
from django.db.models.functions import Lower
from django.db.utils import IntegrityError
from django.template.loader import render_to_string
from django.utils import timezone
from django.utils.translation import gettext as _

from .accesses import (
    JobPositionContainer,
    OrganizationMembershipContainer,
    OrganizationProfileContainer,
)
from .choices import DefaultRoles
from .constants import FileSlugs
from .forms import PasswordLessRegisterForm
from .mixins import (
    CRUDWithoutIDMutationMixin,
    DocumentCheckPermissionsMixin,
    DocumentCUDFieldMixin,
    DocumentCUDMixin,
    DocumentUpdateMutationMixin,
    EmailVerificationMixin,
    MutationAccessRequiredMixin,
    UpdateStatusMixin,
)
from .models import (
    CanadaVisa,
    CertificateAndLicense,
    CertificateAndLicenseOfflineVerificationMethod,
    CommunicateOrganizationMethod,
    Contact,
    DegreeFile,
    DocumentAbstract,
    Education,
    EducationEvaluationDocumentFile,
    EmployerLetterFile,
    EmployerLetterMethod,
    JobPositionAssignment,
    JobPositionInterview,
    LanguageCertificate,
    LanguageCertificateValue,
    Organization,
    OrganizationEmployee,
    OrganizationEmployeeCooperation,
    OrganizationInvitation,
    OrganizationJobPosition,
    OrganizationMembership,
    PaystubsFile,
    Profile,
    ReferenceCheckEmployer,
    Referral,
    ReferralUser,
    Resume,
    Role,
    SupportTicket,
    User,
    UserDevice,
    WorkExperience,
)
from .tasks import (
    get_certificate_text,
    send_email_async,
    set_user_resume_json,
    set_user_skills,
    user_task_runner,
)
from .types import (
    CertificateAndLicenseNode,
    EducationAIType,
    EducationNode,
    EducationVerificationMethodType,
    LanguageCertificateNode,
    OrganizationJobPositionNode,
    ProfileType,
    UserNode,
    WorkExperienceAIType,
    WorkExperienceNode,
    WorkExperienceVerificationMethodType,
)
from .utils import analyze_document
from .views import GoogleOAuth2View, LinkedInOAuth2View


class OrganizationInviteMutation(MutationAccessRequiredMixin, DocumentCUDMixin, DjangoCreateMutation):
    accesses = [OrganizationMembershipContainer.INVITOR, OrganizationMembershipContainer.ADMIN]

    class Meta:
        model = OrganizationInvitation
        fields = (
            OrganizationInvitation.organization.field.name,
            OrganizationInvitation.email.field.name,
            OrganizationInvitation.role.field.name,
        )

    @classmethod
    def get_access_object(cls, *args, **kwargs):
        if not (
            organization := Organization.objects.filter(
                pk=kwargs.get("input", {}).get(OrganizationInvitation.organization.field.name)
            ).first()
        ):
            raise GraphQLErrorBadRequest(_("Organization not found."))

        return organization

    @classmethod
    def before_create_obj(cls, info, input, obj):
        user = info.context.user
        obj.created_by = user
        OrganizationInvitation.objects.filter(email=obj.email, organization=obj.organization).delete()
        cls.full_clean(obj)

    @classmethod
    def after_mutate(cls, root, info, input, obj: OrganizationInvitation, return_data):
        template_name = "email/invitation.html"
        context = {"email": obj.email, "organization": obj.organization, "role": obj.role.title, "token": obj.token}
        content = render_to_string(template_name, context)
        send_email_async.delay(
            recipient_list=[obj.email],
            from_email=None,
            subject=_("Welcome to CPJ - You have been invited!"),
            content=content,
        )
        return super().after_mutate(root, info, input, obj, return_data)


def referral_registration(user, referral_code):
    if not referral_code:
        return
    referral = Referral.objects.filter(code__iexact=referral_code).first()
    if referral:
        ReferralUser.objects.create(user=user, referral=referral)


EMAIL_CALLBACK_URL_VARIABLE = "email_callback_url"
EMAIL_RECEIVER_USER_TYPE_VARIABLE = "email_receiver_user_type"
EMAIL_RECEIVER_NAME_VARIABLE = "email_receiver_name"
TEMPLATE_CONTEXT_VARIABLE = "template_context"


def set_template_context_variable(context, data: dict):
    _template_context = getattr(context, TEMPLATE_CONTEXT_VARIABLE, {})
    _template_context.update(data)
    setattr(context, TEMPLATE_CONTEXT_VARIABLE, _template_context)


def register_user_device(refresh_token, device_id):
    user_device, created = UserDevice.objects.get_or_create(
        device_id=device_id,
        defaults={UserDevice.refresh_token.field.name: UserRefreshToken.objects.get(token=refresh_token)},
    )
    if not created:
        user_device.refresh_token.revoke()
        user_device.refresh_token = UserRefreshToken.objects.get(token=refresh_token)
        user_device.save(update_fields=[UserDevice.refresh_token.field.name])


class DeviceIDMixin:
    @classmethod
    def Field(cls, *args, **kwargs):
        cls._meta.arguments.update({"device_id": graphene.String(required=True)})
        return super().Field(*args, **kwargs)


class EmailCallbackUrlMixin:
    @classmethod
    def mutate(cls, *args, **kwargs):
        set_template_context_variable(
            args[1].context, {EMAIL_CALLBACK_URL_VARIABLE: kwargs.get(EMAIL_CALLBACK_URL_VARIABLE)}
        )
        return super().mutate(*args, **kwargs)

    @classmethod
    def Field(cls, *args, **kwargs):
        cls._required_args += [EMAIL_CALLBACK_URL_VARIABLE]
        return super().Field(*args, **kwargs)


class RegisterBase(EmailCallbackUrlMixin, graphql_auth_mutations.Register):
    form = PasswordLessRegisterForm

    @classmethod
    @transaction.atomic
    def mutate(cls, *args, **kwargs):
        email = kwargs.get(User.EMAIL_FIELD)
        set_template_context_variable(
            args[1].context,
            {
                EMAIL_RECEIVER_USER_TYPE_VARIABLE: cls.EMAIL_RECEIVER_USER_TYPE,
                EMAIL_RECEIVER_NAME_VARIABLE: kwargs.get(cls.EMAIL_RECEIVER_NAME),
            },
        )
        try:
            UserStatus.clean_email(email)
        except EmailAlreadyInUseError:
            user = User.objects.get(**{User.EMAIL_FIELD: email})
            if (
                not user.status.verified
                and user.last_login is None
                and user.date_joined + graphql_auth_settings.EXPIRATION_ACTIVATION_TOKEN < timezone.now()
            ):
                user.delete()

        result = super().mutate(*args, **kwargs)
        if not result.success:
            return result
        cls.after_mutate(*args, **kwargs)
        return result

    @classmethod
    def after_mutate(cls, *args, **kwargs):
        pass


class UserRegister(RegisterBase):
    _args = graphql_auth_mutations.Register._args + [
        "referral_code",
        OrganizationInvitation.token.field.name,
    ]

    EMAIL_RECEIVER_USER_TYPE = "USER"
    EMAIL_RECEIVER_NAME = User.first_name.field.name

    @classmethod
    def after_mutate(cls, *args, **kwargs):
        referral_registration(
            User.objects.get(**{User.EMAIL_FIELD: kwargs.get(User.EMAIL_FIELD)}), kwargs.pop("referral_code", None)
        )
        if organization_invitation_token := kwargs.pop(OrganizationInvitation.token.field.name, None):
            organization_invitation = OrganizationInvitation.objects.filter(token=organization_invitation_token).first()
            if not organization_invitation:
                raise GraphQLErrorBadRequest(_("Organization invitation token is invalid."))

            if organization_invitation.is_expired:
                raise GraphQLErrorBadRequest(_("Organization invitation token is expired."))

            user = User.objects.get(**{User.EMAIL_FIELD: kwargs.get(User.EMAIL_FIELD)})
            try:
                OrganizationMembership.objects.create(
                    **{
                        OrganizationMembership.user.field.name: user,
                        OrganizationMembership.organization.field.name: organization_invitation.organization,
                        OrganizationMembership.role.field.name: organization_invitation.role,
                        OrganizationMembership.invited_by.field.name: organization_invitation.created_by,
                    }
                )
            except IntegrityError:
                raise GraphQLErrorBadRequest(_("User has already membership in an organization."))
            organization_invitation.delete()


class RegisterOrganization(RegisterBase):
    _required_args = [User.EMAIL_FIELD, Organization.name.field.name, "website"]

    EMAIL_RECEIVER_USER_TYPE = "ORGANIZATION"
    EMAIL_RECEIVER_NAME = Organization.name.field.name

    @classmethod
    def after_mutate(cls, *args, **kwargs):
        if not (role := Role.objects.filter(**{Role.slug.field.name: DefaultRoles.OWNER}).first()):
            raise GraphQLError(_("Owner role not found."))

        user = User.objects.get(**{User.EMAIL_FIELD: kwargs.get(User.EMAIL_FIELD)})

        organization_name = kwargs.get(Organization.name.field.name)
        organization = Organization.objects.create(
            **{
                Organization.name.field.name: organization_name,
                Organization.user.field.name: user,
            }
        )
        Contact.objects.create(
            contactable=organization.contactable,
            type=Contact.Type.WEBSITE.value,
            value=kwargs.get("website"),
        )

        try:
            OrganizationMembership.objects.create(
                **{
                    OrganizationMembership.user.field.name: user,
                    OrganizationMembership.organization.field.name: organization,
                    OrganizationMembership.role.field.name: role,
                    OrganizationMembership.invited_by.field.name: user,
                }
            )
        except IntegrityError:
            raise GraphQLErrorBadRequest(_("User has already membership in an organization."))


class VerifyAccount(graphql_auth_mutations.VerifyAccount):
    token = graphene.String(description="The token required to set password after registration with password_reset")

    @classmethod
    def mutate(cls, *args, **kwargs):
        response = super().mutate(*args, **kwargs)
        if response.success:
            payload = get_token_payload(kwargs.get("token"), TokenAction.ACTIVATION, None)
            user = User.objects.get(**payload)
            response.token = get_token(user, TokenAction.PASSWORD_RESET)
            send_email_async.delay(
                [user.email],
                None,
                subject=_("Welcome to CPJ - Your Journey to Career Excellence Starts Here!"),
                content=render_to_string(
                    "email/welcome.html",
                    {
                        EMAIL_RECEIVER_NAME_VARIABLE: user.first_name if user.first_name else user.email,
                        EMAIL_RECEIVER_USER_TYPE_VARIABLE: user.user_type,
                    },
                ),
            )

            in_app_notification = InAppNotification(
                user=user,
                title=_("Welcome to CPJ"),
                body=_("Your Journey to Career Excellence Starts Here!"),
            )
            notification = NotificationContext(notification=in_app_notification)
            send_notifications(notification)

        return response


class ResendActivationEmail(EmailCallbackUrlMixin, graphql_auth_mutations.ResendActivationEmail):
    @classmethod
    def mutate(cls, *args, **kwargs):
        user = get_user_by_email(kwargs.get("email"))
        set_template_context_variable(
            args[1].context,
            {
                EMAIL_RECEIVER_USER_TYPE_VARIABLE: user.user_type,
                EMAIL_RECEIVER_NAME_VARIABLE: user.first_name if user.first_name else user.email,
            },
        )
        return super().mutate(*args, **kwargs)


class SendPasswordResetEmail(EmailCallbackUrlMixin, graphql_auth_mutations.SendPasswordResetEmail):
    @classmethod
    def mutate(cls, *args, **kwargs):
        user = get_user_by_email(kwargs.get("email"))
        set_template_context_variable(
            args[1].context,
            {
                EMAIL_RECEIVER_USER_TYPE_VARIABLE: user.user_type,
                EMAIL_RECEIVER_NAME_VARIABLE: user.first_name if user.first_name else user.email,
            },
        )
        return super().mutate(*args, **kwargs)


class RefreshToken(graphql_auth_mutations.RefreshToken):
    @classmethod
    def Field(cls, *args, **kwargs):
        field = super().Field(*args, **kwargs)
        del cls._meta.fields["refresh_token"]
        del cls._meta.fields["refresh_expires_in"]
        return field


class BaseSocialAuth(DeviceIDMixin, SuccessErrorsOutput, graphene.Mutation):
    class Arguments:
        code = graphene.String(required=True)
        referral_code = graphene.String()

    token = graphene.String()
    refresh_token = graphene.String()
    refresh_expires_in = graphene.Int()
    payload = GenericScalar()

    @classmethod
    def setup(cls, root, info, **kwargs):
        return NotImplementedError

    @classmethod
    @refresh_expiration
    @transaction.atomic
    def mutate(cls, root, info, **kwargs):
        payload = cls.setup(root, info, **kwargs)
        data = payload.get("data")
        view = payload.get("view")

        serializer = view.serializer_class(data=data, context={"view": view, "request": info.context})
        auth = serializer.validate(data)
        user = auth.get("user")
        user.status.verified = True
        user.username = user.email
        user.status.save(update_fields=["verified"])
        user.save(update_fields=["username"])
        info.context.jwt_cookie = True
        on_token_auth_resolve((info.context, user, cls))

        if serializer.is_new_user:
            referral_registration(user, kwargs.get("referral_code"))

        register_user_device(cls.refresh_token, kwargs.get("device_id"))

        cls.success = True
        cls.errors = None
        return cls


class GoogleAuth(BaseSocialAuth):
    @classmethod
    def setup(cls, root, info, code, **kwargs):
        return {"data": {"code": code}, "view": GoogleOAuth2View}


class LinkedInAuth(BaseSocialAuth):
    class Arguments(BaseSocialAuth.Arguments):
        redirect_uri = graphene.String(required=True)

    @classmethod
    def setup(cls, root, info, code, **kwargs):
        return {
            "data": {"code": code},
            "view": type("View", (LinkedInOAuth2View,), {"callback_url": kwargs.get("redirect_uri")}),
        }


class ObtainJSONWebToken(DeviceIDMixin, graphql_auth_mutations.ObtainJSONWebToken):
    @classmethod
    def Field(cls, *args, **kwargs):
        cls._meta.arguments.update({"device_id": graphene.String(required=True)})
        return super().Field(*args, **kwargs)

    @classmethod
    def mutate(cls, root, info, **input):
        info.context.jwt_cookie = True
        device_id = input.pop("device_id")
        output = super().mutate(root, info, **input)
        if output.success:
            user: User = output.user
            user_logged_in.send(sender=user.__class__, request=None, user=user)
            register_user_device(output.refresh_token, device_id)
        return output


class RevokeTokenMutation(graphql_auth_mutations.RevokeToken):
    @classmethod
    def mutate(cls, *args, **kwargs):
        result = super().mutate(*args, **kwargs)
        refresh_token = kwargs.get("refresh_token")
        if result.success:
            UserDevice.objects.filter(refresh_token__token=refresh_token).delete()
        return result


class OrganizationUpdateMutation(
    MutationAccessRequiredMixin,
    FilePermissionMixin,
    DocumentCUDMixin,
    DjangoPatchMutation,
):
    accesses = [OrganizationProfileContainer.COMPANY_EDITOR, OrganizationProfileContainer.ADMIN]

    @classmethod
    def get_access_object(cls, *args, **kwargs):
        if not (organization := Organization.objects.filter(pk=kwargs.get("id")).first()):
            raise GraphQLErrorBadRequest(_("Organization not found."))

        return organization

    class Meta:
        model = Organization
        fields = (
            Organization.name.field.name,
            Organization.logo.field.name,
            Organization.short_name.field.name,
            Organization.national_number.field.name,
            Organization.type.field.name,
            Organization.business_type.field.name,
            Organization.industry.field.name,
            Organization.established_at.field.name,
            Organization.size.field.name,
            Organization.city.field.name,
            Organization.about.field.name,
        )

    @classmethod
    def check_permissions(cls, root, info, input, id, obj) -> None:
        if obj.status != Organization.Status.DRAFTED.value:
            raise PermissionError("Not permitted to modify this record.")

        return super().check_permissions(root, info, input, id, obj)

    @classmethod
    def update_obj(cls, *args, **kwargs):
        obj = super().update_obj(*args, **kwargs)
        cls.full_clean(obj)
        return obj


class SetContactableMixin:
    @classmethod
    def __init_subclass_with_meta__(cls, *args, **kwargs):
        kwargs.update(
            {
                "model": Contact,
                "fields": [Contact.type.field.name, Contact.value.field.name],
                "login_required": True,
            }
        )
        return super().__init_subclass_with_meta__(*args, **kwargs)

    @classmethod
    def before_mutate(cls, root, info, input):
        if len(input) > len(set([c.get(Contact.type.field.name) for c in input])):
            raise GraphQLErrorBadRequest("Contact types must be unique.")
        return super().before_mutate(root, info, input)

    @classmethod
    def before_create_obj(cls, info, input, obj: Contact):
        contactable = cls.get_contactable_object(info, input)
        with contextlib.suppress(Contact.DoesNotExist):
            obj.pk = Contact.objects.get(contactable=contactable, type=obj.type).pk
        obj.contactable = contactable
        obj.full_clean(validate_unique=False)

    @classmethod
    def after_mutate(cls, root, info, input, created_objs, return_data):
        contactable = cls.get_contactable_object(info, input)
        Contact.objects.filter(contactable=contactable).exclude(pk__in=[obj.pk for obj in created_objs]).delete()

    @classmethod
    def get_contactable_object(cls, info, input):
        raise NotImplementedError


class SetOrganizationContactsMutation(MutationAccessRequiredMixin, SetContactableMixin, DjangoBatchCreateMutation):
    accesses = [OrganizationProfileContainer.COMPANY_EDITOR, OrganizationProfileContainer.ADMIN]

    class Meta:
        custom_fields = {"organization_id": graphene.ID(required=True)}
        type_name = "SetOrganizationContactableInput"

    @classmethod
    def get_access_object(cls, *args, **kwargs):
        input = kwargs.get("input")
        organization_id = input[0].get("organization_id") if type(input) is list else input.get("organization_id")
        if not (organization := Organization.objects.filter(pk=organization_id).first()):
            raise GraphQLErrorBadRequest(_("Organization not found."))

        return organization

    @classmethod
    def get_contactable_object(cls, info, input):
        organization = cls.get_access_object(info, input=input)
        return organization.contactable


USER_MUTATION_FIELDS = get_input_fields_for_model(
    User,
    fields=(
        fields := (
            User.first_name.field.name,
            User.last_name.field.name,
        )
    ),
    optional_fields=fields,
    exclude=tuple(),
)


class UserUpdateMutation(
    CUDOutputTypeMixin, FilePermissionMixin, ArrayChoiceTypeMixin, CRUDWithoutIDMutationMixin, DjangoUpdateMutation
):
    output_type = ProfileType

    class Meta:
        model = Profile
        login_required = True
        fields = (
            Profile.height.field.name,
            Profile.weight.field.name,
            Profile.skin_color.field.name,
            Profile.hair_color.field.name,
            Profile.eye_color.field.name,
            Profile.avatar.field.name,
            Profile.full_body_image.field.name,
            Profile.employment_status.field.name,
            Profile.gender.field.name,
            Profile.birth_date.field.name,
            Profile.interested_jobs.field.name,
            Profile.city.field.name,
            Profile.native_language.field.name,
            Profile.fluent_languages.field.name,
            Profile.job_cities.field.name,
            Profile.job_type.field.name,
            Profile.job_location_type.field.name,
            Profile.allow_notifications.field.name,
            Profile.accept_terms_and_conditions.field.name,
            Profile.skills.field.name,
        )
        custom_fields = USER_MUTATION_FIELDS

    @classmethod
    def get_object_id(cls, context):
        return context["info"].context.user.profile.pk

    @classmethod
    def before_save(cls, root, info, input, id, obj):
        user = info.context.user

        user_fields = USER_MUTATION_FIELDS.keys()
        for user_field in user_fields:
            if (user_field_value := input.get(user_field)) is not None:
                setattr(user, user_field, getattr(user_field_value, "value", user_field_value))

        user.full_clean()
        user.save()

        obj.full_clean()

    @classmethod
    def validate(cls, *args, **kwargs):
        info = args[1]
        input = args[2]
        user: User = info.context.user
        profile = user.profile

        if interested_jobs := set(input.get(Profile.interested_jobs.field.name, set())):
            if Job.objects.filter(id__in=interested_jobs, require_appearance_data=True).exists():
                if any(input.get(item, object()) in (None, "") for item in Profile.get_appearance_related_fields()):
                    raise GraphQLErrorBadRequest(_("Appearance related data cannot be unset."))

                if not (profile.has_appearance_related_data):
                    if any(input.get(item) is None for item in Profile.get_appearance_related_fields()):
                        raise GraphQLErrorBadRequest(_("Appearance related data is required."))
        if (skills := input.get(Profile.skills.field.name)) and profile.skills.filter(pk__in=skills).count() != len(
            skills
        ):
            raise GraphQLErrorBadRequest(_("Skills must be selected from the list."))

        return super().validate(*args, **kwargs)


class UserSkillInput(graphene.InputObjectType):
    skills = graphene.List(graphene.String, required=True)


class UserSetSkillsMutation(graphene.Mutation):
    class Arguments:
        input = UserSkillInput(required=True)

    user = graphene.Field(UserNode)

    @login_required
    @staticmethod
    def mutate(root, info, input):
        user: User = info.context.user
        profile = user.profile
        profile.raw_skills = (skills := input.get("skills"))
        profile.save(update_fields=[Profile.raw_skills.field.name])

        if skills:
            user_task_runner(set_user_skills, task_user_id=user.id, user_id=user.id)
        else:
            profile.skills.clear()

        return UserSetSkillsMutation(user=user)


class SetUserContactsMutation(SetContactableMixin, DjangoBatchCreateMutation):
    @classmethod
    def get_contactable_object(cls, info, input):
        return info.context.user.profile.contactable


class DocumentCreateMutationBase(DocumentCUDFieldMixin, DocumentCUDMixin, DjangoCreateMutation):
    class Meta:
        abstract = True

    @classmethod
    def before_create_obj(cls, info, input, obj):
        obj.user = info.context.user
        cls.full_clean(obj)


class DocumentPatchMutationBase(DocumentCUDFieldMixin, DocumentUpdateMutationMixin, DjangoPatchMutation):
    class Meta:
        abstract = True


class DocumentSetVerificationMethodMutation(DocumentUpdateMutationMixin, DjangoUpdateMutation):
    verification_new_status = DocumentAbstract.Status.SUBMITTED

    class Meta:
        abstract = True

    @classmethod
    def __init_subclass_with_meta__(cls, *args, **kwargs):
        model = kwargs.get("model")
        method_extras = kwargs.pop("method_extras", {})
        kwargs.update(
            {
                "type_name": f"Set{model.__name__}VerificationMethodInput",
                "fields": (*(m.get_related_name() for m in model.get_method_models()),),
                "one_to_one_extras": {
                    m.get_related_name(): {
                        "type": "auto",
                        "exclude_fields": (model.verified_at.field.name,),
                        **method_extras.get(m, {}),
                    }
                    for m in model.get_method_models()
                },
            }
        )
        return super().__init_subclass_with_meta__(*args, **kwargs)

    @classmethod
    def before_create_obj(cls, info, input, obj):
        cls.full_clean(obj)

    @classmethod
    def validate(cls, root, info, input, id, obj):
        models = obj.get_method_models()
        method_inputs_exist = [input.get(m.get_related_name()) is not None for m in models]

        if not any(method_inputs_exist):
            raise GraphQLErrorBadRequest("At least one method must be provided.")

        if sum(method_inputs_exist) > 1:
            raise GraphQLErrorBadRequest("Only one of the methods can be provided.")

        return super().validate(root, info, input, id, obj)

    @classmethod
    def after_mutate(cls, root, info, id, input, obj, return_data):
        obj.status = cls.verification_new_status.value
        obj.save(update_fields=[DocumentAbstract.status.field.name])

        if isinstance((verification_method := obj.get_verification_method()), EmailVerificationMixin):
            verification_method.send_verification()

        return super().after_mutate(root, info, id, input, obj, return_data)


EDUCATION_MUTATION_FIELDS = (
    Education.field.field.name,
    Education.degree.field.name,
    Education.university.field.name,
    Education.city.field.name,
    Education.start.field.name,
    Education.end.field.name,
)


class EducationCreateMutation(CUDOutputTypeMixin, DocumentCreateMutationBase):
    output_type = EducationNode

    class Meta:
        model = Education
        fields = EDUCATION_MUTATION_FIELDS


class EducationUpdateMutation(CUDOutputTypeMixin, DocumentPatchMutationBase):
    output_type = EducationNode

    class Meta:
        model = Education
        fields = EDUCATION_MUTATION_FIELDS


class EducationDeleteMutation(DocumentCheckPermissionsMixin, DjangoDeleteMutation):
    class Meta:
        model = Education


class EducationSetVerificationMethodMutation(
    CUDOutputTypeMixin, DocumentFilePermissionMixin, DocumentSetVerificationMethodMutation
):
    output_type = EducationNode

    class Meta:
        model = Education


class EducationUpdateStatusMutation(CUDOutputTypeMixin, UpdateStatusMixin):
    output_type = EducationNode

    class Meta:
        model = Education


class EducationAnalyseAndExtractDataMutation(graphene.Mutation):
    is_valid = graphene.Boolean()
    data = graphene.Field(EducationAIType)
    verification_method_data = graphene.Field(EducationVerificationMethodType)

    class Arguments:
        file_id = graphene.String(required=True)
        verification_type = EducationVerificationMethodUploadType(required=True)

    @staticmethod
    def mutate(root, info, file_id, verification_type):
        file_model = {
            FileSlugs.EDUCATION_EVALUATION.value: EducationEvaluationDocumentFile,
            FileSlugs.DEGREE.value: DegreeFile,
        }.get(verification_type.value)
        if not (file_model and (obj := file_model.objects.filter(pk=file_id).first())):
            raise GraphQLErrorBadRequest("File not found.")

<<<<<<< HEAD
        response = analyze_document(obj.pk, verification_type.value)

        return EducationAnalyseAndExtractDataMutation(**response.model_dump())
=======
        data = {"degree": "bachelors", "start": datetime(2020, 1, 1), "end": datetime(2025, 1, 1)}
        verification_method_data = (
            {"website": "https://example.com", "email": "john@doe.com", "department": "HQ", "person": "John Doe"}
            if file_model == DegreeFile
            else {"evaluator": "John Doe"}
        )
        info.context.model = file_model

        return EducationAnalyseAndExtractDataMutation(
            is_valid=True, data=data, verification_method_data=verification_method_data
        )
>>>>>>> 1e31f80e


WORK_EXPERIENCE_MUTATION_FIELDS = (
    WorkExperience.job_title.field.name,
    WorkExperience.grade.field.name,
    WorkExperience.start.field.name,
    WorkExperience.end.field.name,
    WorkExperience.organization.field.name,
    WorkExperience.city.field.name,
    WorkExperience.industry.field.name,
    WorkExperience.skills.field.name,
)


class WorkExperienceCreateMutation(CUDOutputTypeMixin, DocumentCreateMutationBase):
    output_type = WorkExperienceNode

    class Meta:
        model = WorkExperience
        fields = WORK_EXPERIENCE_MUTATION_FIELDS


class WorkExperienceUpdateMutation(CUDOutputTypeMixin, DocumentPatchMutationBase):
    output_type = WorkExperienceNode

    class Meta:
        model = WorkExperience
        fields = WORK_EXPERIENCE_MUTATION_FIELDS


class WorkExperienceDeleteMutation(DocumentCheckPermissionsMixin, DjangoDeleteMutation):
    class Meta:
        model = WorkExperience


class WorkExperienceSetVerificationMethodMutation(
    CUDOutputTypeMixin, DocumentFilePermissionMixin, DocumentSetVerificationMethodMutation
):
    output_type = WorkExperienceNode

    @classmethod
    def after_mutate(cls, root, info, id, input, obj, return_data):
        return super().after_mutate(root, info, id, input, obj, return_data)

    class Meta:
        model = WorkExperience
        method_extras = {
            EmployerLetterMethod: {
                "type": "WorkExperienceEmployerLetterMethodInput",
                "many_to_one_extras": {
                    ReferenceCheckEmployer.work_experience_verification.field.related_query_name(): {
                        "exact": {"type": "auto"},
                    },
                },
            }
        }

    @classmethod
    def validate(cls, root, info, input, id, obj):
        employer_letter_method = input.get(EmployerLetterMethod.get_related_name())

        if employer_letter_method and not employer_letter_method.get(
            ReferenceCheckEmployer.work_experience_verification.field.related_query_name()
        ):
            raise GraphQLErrorBadRequest(
                "Employer letter method must be associated with a work experience verification."
            )

        return super().validate(root, info, input, id, obj)


class WorkExperienceUpdateStatusMutation(CUDOutputTypeMixin, UpdateStatusMixin):
    output_type = WorkExperienceNode

    class Meta:
        model = WorkExperience


class WorkExperienceAnalyseAndExtractDataMutation(graphene.Mutation):
    is_valid = graphene.Boolean()
    data = graphene.Field(WorkExperienceAIType)
    verification_method_data = graphene.Field(WorkExperienceVerificationMethodType)

    class Arguments:
        file_id = graphene.String(required=True)
        verification_type = WorkExperienceVerificationMethodUploadType(required=True)

    @staticmethod
    def mutate(root, info, file_id, verification_type):
        file_model = {
            FileSlugs.EMPLOYER_LETTER.value: EmployerLetterFile,
            FileSlugs.PAYSTUBS.value: PaystubsFile,
        }.get(verification_type.value)
        if not (file_model and (obj := file_model.objects.filter(pk=file_id).first())):
            raise GraphQLErrorBadRequest("File not found.")

<<<<<<< HEAD
        response = analyze_document(obj.pk, verification_type.value)

        return WorkExperienceAnalyseAndExtractDataMutation(**response.model_dump())
=======
        data = {
            "job_title": "Software engineer",
            "grade": "Senior",
            "start": datetime(2020, 1, 1),
            "end": datetime(2025, 1, 1),
            "organization": "Ubisoft",
        }
        verification_method_data = (
            {
                "name": "John Doe",
                "email": "john@doe.com",
                "phone_number": "+1234567890",
                "position": "HR Manager",
            }
            if file_model == EmployerLetterFile
            else {}
        )
        info.context.model = file_model

        return WorkExperienceAnalyseAndExtractDataMutation(
            is_valid=True, data=data, verification_method_data=verification_method_data
        )
>>>>>>> 1e31f80e


LANGUAGE_CERTIFICATE_MUTATION_FIELDS = (
    LanguageCertificate.language.field.name,
    LanguageCertificate.test.field.name,
    LanguageCertificate.issued_at.field.name,
    LanguageCertificate.expired_at.field.name,
)


def validate_language_certificate_skills(test, values):
    test_skills = test.skills
    skills = [value.get(LanguageCertificateValue.skill.field.name) for value in values]

    if not test_skills.exists():
        raise GraphQLErrorBadRequest(_("Test has no skills."))

    if test_skills.count() != test_skills.filter(pk__in=set(skills)).count():
        raise GraphQLErrorBadRequest(_("All skills must be provided."))


class LanguageCertificateCreateMutation(CUDOutputTypeMixin, DocumentCreateMutationBase):
    output_type = LanguageCertificateNode

    class Meta:
        model = LanguageCertificate
        fields = LANGUAGE_CERTIFICATE_MUTATION_FIELDS
        many_to_one_extras = {
            LanguageCertificateValue.language_certificate.field.related_query_name(): {
                "exact": {
                    "type": "auto",
                }
            }
        }

    @classmethod
    def validate(cls, root, info, input):
        if not input.get(LanguageCertificateValue.language_certificate.field.related_query_name()):
            raise GraphQLErrorBadRequest(_("Language certificate value must be provided."))

        return super().validate(root, info, input)

    @classmethod
    def before_create_obj(cls, info, input, obj):
        super().before_create_obj(info, input, obj)

        if isinstance(obj, LanguageCertificate):
            obj.user = info.context.user
            values = input.get(LanguageCertificateValue.language_certificate.field.related_query_name())
            validate_language_certificate_skills(obj.test, values)


class LanguageCertificateUpdateMutation(CUDOutputTypeMixin, DocumentPatchMutationBase):
    output_type = LanguageCertificateNode

    class Meta:
        model = LanguageCertificate
        fields = LANGUAGE_CERTIFICATE_MUTATION_FIELDS
        many_to_one_extras = {
            LanguageCertificateValue.language_certificate.field.related_query_name(): {
                "exact": {
                    "type": "auto",
                }
            }
        }

    @classmethod
    def validate(cls, root, info, input, id, obj):
        if (f := LanguageCertificateValue.language_certificate.field.related_query_name()) in input and not input[f]:
            raise GraphQLErrorBadRequest(_("Language certificate value must be provided."))

        return super().validate(root, info, input, id, obj)

    @classmethod
    def before_create_obj(cls, info, input, obj):
        obj.full_clean()

    @classmethod
    def before_save(cls, root, info, input, id, obj):
        values = input.get(LanguageCertificateValue.language_certificate.field.related_query_name())
        if values is None:
            values = [{LanguageCertificateValue.skill.field.name: value.skill.pk} for value in obj.values.all()]

        validate_language_certificate_skills(obj.test, values)

        return super().before_save(root, info, input, id, obj)


class LanguageCertificateDeleteMutation(DocumentCheckPermissionsMixin, DjangoDeleteMutation):
    class Meta:
        model = LanguageCertificate


class LanguageCertificateSetVerificationMethodMutation(
    CUDOutputTypeMixin, DocumentFilePermissionMixin, DocumentSetVerificationMethodMutation
):
    output_type = LanguageCertificateNode
    verification_new_status = DocumentAbstract.Status.SELF_VERIFIED

    class Meta:
        model = LanguageCertificate


class LanguageCertificateUpdateStatusMutation(CUDOutputTypeMixin, UpdateStatusMixin):
    output_type = LanguageCertificateNode

    class Meta:
        model = LanguageCertificate


CERTIFICATE_AND_LICENSE_MUTATION_FIELDS = (
    CertificateAndLicense.title.field.name,
    CertificateAndLicense.certifier.field.name,
    CertificateAndLicense.issued_at.field.name,
    CertificateAndLicense.expired_at.field.name,
)


class CertificateAndLicenseCreateMutation(CUDOutputTypeMixin, DocumentCreateMutationBase):
    output_type = CertificateAndLicenseNode

    class Meta:
        model = CertificateAndLicense
        fields = CERTIFICATE_AND_LICENSE_MUTATION_FIELDS


class CertificateAndLicenseUpdateMutation(CUDOutputTypeMixin, DocumentPatchMutationBase):
    output_type = CertificateAndLicenseNode

    class Meta:
        model = CertificateAndLicense
        fields = CERTIFICATE_AND_LICENSE_MUTATION_FIELDS


class CertificateAndLicenseDeleteMutation(DocumentCheckPermissionsMixin, DjangoDeleteMutation):
    class Meta:
        model = CertificateAndLicense


class CertificateAndLicenseSetVerificationMethodMutation(
    CUDOutputTypeMixin, DocumentFilePermissionMixin, DocumentSetVerificationMethodMutation
):
    output_type = CertificateAndLicenseNode
    verification_new_status = DocumentAbstract.Status.SELF_VERIFIED

    class Meta:
        model = CertificateAndLicense

    @classmethod
    def after_mutate(cls, root, info, id, input, obj, return_data):
        super().after_mutate(root, info, id, input, obj, return_data)

        if not isinstance(
            obj.get_verification_method(),
            CertificateAndLicenseOfflineVerificationMethod,
        ):
            return

        user_task_runner(
            get_certificate_text,
            task_user_id=info.context.user.id,
            certificate_id=obj.id,
        )


class CertificateAndLicenseUpdateStatusMutation(CUDOutputTypeMixin, UpdateStatusMixin):
    output_type = CertificateAndLicenseNode

    class Meta:
        model = CertificateAndLicense


class UploadCompanyCertificateMethodInput(graphene.InputObjectType):
    organization_certificate_file_id = graphene.ID(required=True)


class CommunicateOrganizationMethodInput(graphene.InputObjectType):
    phonenumber = graphene.String(required=True)
    email = graphene.String(required=False)


class OrganizationVerificationMethodInput(graphene.InputObjectType):
    dnstxtrecordmethod = graphene.String()
    uploadfiletowebsitemethod = graphene.String()
    uploadcompanycertificatemethod = graphene.Field(UploadCompanyCertificateMethodInput)
    communicateorganizationmethod = graphene.Field(CommunicateOrganizationMethodInput)


class BaseOrganizationVerifierMutation(MutationAccessRequiredMixin):
    accesses = [OrganizationProfileContainer.VERIFIER, OrganizationProfileContainer.ADMIN]

    @classmethod
    def get_access_object(cls, *args, **kwargs):
        if not (organization := Organization.objects.filter(pk=kwargs.get("id")).first()):
            raise GraphQLErrorBadRequest(_("Organization not found."))

        return organization


class OrganizationSetVerificationMethodMutation(BaseOrganizationVerifierMutation, graphene.Mutation):
    class Arguments:
        id = graphene.ID(required=True)
        input = OrganizationVerificationMethodInput(required=True)

    success = graphene.Boolean()
    output = GenericScalar()

    @classmethod
    @transaction.atomic
    @login_required
    def mutate(cls, root, info, id, input):
        method, input_data = next(((key, value) for key, value in input.items() if value is not None), (None, None))

        if method is None:
            raise GraphQLErrorBadRequest(_("No verification method provided."))

        organization = cls.get_access_object(id=id)
        if organization.status in Organization.get_verified_statuses():
            raise GraphQLErrorBadRequest(_("Organization verification method is already set."))

        if verification_method := organization.get_verification_method():
            verification_method.delete()

        method_model = {m.get_related_name(): m for m in Organization.get_method_models()}[method]
        method_instance = method_model.objects.create(organization=organization, **(input_data or {}))
        return cls(success=True, output=method_instance.get_output())


class OrganizationCommunicationMethodVerify(BaseOrganizationVerifierMutation, graphene.Mutation):
    class Arguments:
        organization = graphene.ID(required=True)
        otp = graphene.String(required=True, description="OTP sent to the phone number.")

    success = graphene.Boolean()

    @classmethod
    def get_access_object(cls, *args, **kwargs):
        if not (organization := Organization.objects.filter(pk=kwargs.get("organization")).first()):
            raise GraphQLErrorBadRequest(_("Organization not found."))

        return organization

    @classmethod
    @login_required
    def mutate(cls, root, info, organization, otp):
        organization = cls.get_access_object(organization=organization)

        try:
            model = organization.communicateorganizationmethod
        except CommunicateOrganizationMethod.DoesNotExist:
            raise GraphQLErrorBadRequest(_("Cannot verify OTP."))

        result = model.verify_otp(otp)
        return cls(success=result)


ORGANIZATION_JOB_POSITION_FIELDS = [
    OrganizationJobPosition.title.field.name,
    OrganizationJobPosition.vaccancy.field.name,
    OrganizationJobPosition.start_at.field.name,
    OrganizationJobPosition.validity_date.field.name,
    OrganizationJobPosition.description.field.name,
    OrganizationJobPosition.skills.field.name,
    OrganizationJobPosition.fields.field.name,
    OrganizationJobPosition.degrees.field.name,
    OrganizationJobPosition.work_experience_years_range.field.name,
    OrganizationJobPosition.languages.field.name,
    OrganizationJobPosition.native_languages.field.name,
    OrganizationJobPosition.age_range.field.name,
    OrganizationJobPosition.required_documents.field.name,
    OrganizationJobPosition.performance_expectation.field.name,
    OrganizationJobPosition.contract_type.field.name,
    OrganizationJobPosition.location_type.field.name,
    OrganizationJobPosition.salary_range.field.name,
    OrganizationJobPosition.payment_term.field.name,
    OrganizationJobPosition.working_start_at.field.name,
    OrganizationJobPosition.working_end_at.field.name,
    OrganizationJobPosition.benefits.field.name,
    OrganizationJobPosition.other_benefits.field.name,
    OrganizationJobPosition.days_off.field.name,
    OrganizationJobPosition.job_restrictions.field.name,
    OrganizationJobPosition.employer_questions.field.name,
    OrganizationJobPosition.city.field.name,
]


class OrganizationJobPositionCreateMutation(
    CUDOutputTypeMixin, MutationAccessRequiredMixin, ArrayChoiceTypeMixin, DjangoCreateMutation
):
    output_type = OrganizationJobPositionNode
    accesses = [JobPositionContainer.CREATEOR, JobPositionContainer.ADMIN]

    @classmethod
    def get_access_object(cls, *args, **kwargs):
        if not (
            organization := Organization.objects.filter(
                pk=kwargs.get("input", {}).get(OrganizationJobPosition.organization.field.name)
            ).first()
        ):
            raise GraphQLErrorBadRequest(_("Organization not found."))

        return organization

    class Meta:
        model = OrganizationJobPosition
        login_required = True
        fields = ORGANIZATION_JOB_POSITION_FIELDS + [
            OrganizationJobPosition.organization.field.name,
        ]

    @classmethod
    def before_create_obj(cls, info, input, obj):
        obj.full_clean()


class OrganizationJobPositionUpdateMutation(
    CUDOutputTypeMixin, MutationAccessRequiredMixin, ArrayChoiceTypeMixin, DjangoPatchMutation
):
    output_type = OrganizationJobPositionNode
    accesses = [JobPositionContainer.EDITOR, JobPositionContainer.ADMIN]

    @classmethod
    def get_access_object(cls, *args, **kwargs):
        if not (
            organization := Organization.objects.filter(
                **{fields_join(OrganizationJobPosition.organization.field.related_query_name(), "pk"): kwargs.get("id")}
            ).first()
        ):
            raise GraphQLErrorBadRequest(_("Organization not found."))

        return organization

    class Meta:
        model = OrganizationJobPosition
        login_required = True
        fields = ORGANIZATION_JOB_POSITION_FIELDS

    @classmethod
    def validate(cls, root, info, input, id, obj):
        if not obj.is_editable:
            raise GraphQLErrorBadRequest(_("Cannot modify the job position."))
        return super().validate(root, info, input, id, obj)

    @classmethod
    def update_obj(cls, *args, **kwargs):
        obj = super().update_obj(*args, **kwargs)
        obj.full_clean()
        return obj


class OrganizationJobPositionStatusUpdateMutation(CUDOutputTypeMixin, MutationAccessRequiredMixin, DjangoPatchMutation):
    output_type = OrganizationJobPositionNode
    accesses = [JobPositionContainer.STATUS_CHANGER, JobPositionContainer.ADMIN]

    @classmethod
    def get_access_object(cls, *args, **kwargs):
        if not (
            organization := Organization.objects.filter(
                **{fields_join(OrganizationJobPosition.organization.field.related_query_name(), "pk"): kwargs.get("id")}
            ).first()
        ):
            raise GraphQLErrorBadRequest(_("Organization not found."))

        return organization

    class Meta:
        model = OrganizationJobPosition
        login_required = True
        fields = [OrganizationJobPosition.status.field.name]
        required_fields = [OrganizationJobPosition.status.field.name]
        type_name = "OrganizationJobPositionStatusUpdateInput"

    @classmethod
    @transaction.atomic
    def mutate(cls, root, info, input, id):
        status = input.get(OrganizationJobPosition.status.field.name)
        if not (obj := OrganizationJobPosition.objects.get(pk=id)):
            raise GraphQLErrorBadRequest(_("Job position not found."))

        obj.change_status(status)
        return cls(**{cls._meta.return_field_name: obj})


class JobPositionAssignmentStatusUpdateMutation(MutationAccessRequiredMixin, ArrayChoiceTypeMixin, DjangoPatchMutation):
    accesses = [JobPositionContainer.STATUS_CHANGER, JobPositionContainer.ADMIN]

    @classmethod
    def get_access_object(cls, *args, **kwargs):
        if not (
            organization := Organization.objects.filter(
                **{
                    fields_join(
                        OrganizationJobPosition.organization.field.related_query_name(),
                        JobPositionAssignment.job_position.field.related_query_name(),
                        "pk",
                    ): kwargs.get("id")
                }
            ).first()
        ):
            raise GraphQLErrorBadRequest(_("Organization not found."))

        return organization

    class Meta:
        model = JobPositionAssignment
        login_required = True
        fields = [JobPositionAssignment.status.field.name]
        required_fields = [JobPositionAssignment.status.field.name]
        custom_fields = {
            JobPositionInterview.interview_date.field.name: graphene.DateTime(),
            JobPositionInterview.result_date.field.name: graphene.DateTime(),
        }
        type_name = "JobPositionAssignmentStatusUpdateInput"

    @classmethod
    @transaction.atomic
    def mutate(cls, root, info, input, id):
        status = input.get(JobPositionAssignment.status.field.name)
        if not (obj := JobPositionAssignment.objects.get(pk=id)):
            raise GraphQLErrorBadRequest(_("Job position assignment not found."))

        if obj.status not in obj.organization_related_statuses:
            raise GraphQLErrorBadRequest(_("Cannot modify status of the job position assignment."))

        interview_date = input.get(JobPositionInterview.interview_date.field.name)
        result_date = input.get(JobPositionInterview.result_date.field.name)

        obj.change_status(status, interview_date=interview_date, result_date=result_date)
        return cls(**{cls._meta.return_field_name: obj})


class OrganizationEmployeeCooperationStatusUpdateMutation(
    MutationAccessRequiredMixin, ArrayChoiceTypeMixin, DjangoPatchMutation
):
    accesses = [JobPositionContainer.STATUS_CHANGER, JobPositionContainer.ADMIN]

    @classmethod
    def get_access_object(cls, *args, **kwargs):
        if not (
            organization := Organization.objects.filter(
                **{
                    fields_join(
                        OrganizationEmployee.organization.field.related_query_name(),
                        OrganizationEmployeeCooperation.employee.field.related_query_name(),
                        "pk",
                    ): kwargs.get("id")
                }
            ).first()
        ):
            raise GraphQLErrorBadRequest(_("Organization not found."))

        return organization

    class Meta:
        model = OrganizationEmployeeCooperation
        login_required = True
        fields = [
            OrganizationEmployeeCooperation.status.field.name,
        ]
        required_fields = [
            OrganizationEmployeeCooperation.status.field.name,
        ]
        type_name = "OrganizationEmployeeCooperationStatusUpdateInput"

    @classmethod
    @transaction.atomic
    def mutate(cls, root, info, input, id):
        status = input.get(OrganizationEmployeeCooperation.status.field.name)
        if not (obj := OrganizationEmployeeCooperation.objects.get(pk=id)):
            raise GraphQLErrorBadRequest(_("Organization employee cooperation not found."))
        obj.change_status(status)
        return cls(**{cls._meta.return_field_name: obj})


class CreateOrganizationSkillMutation(MutationAccessRequiredMixin, graphene.Mutation):
    accesses = [JobPositionContainer.SKILL_CREATOR, JobPositionContainer.ADMIN]

    class Arguments:
        organization = graphene.ID(required=True)
        skills = graphene.List(graphene.String, required=True)

    skills = graphene.List(SkillType)

    @classmethod
    def get_access_object(cls, *args, **kwargs):
        if not (organization := Organization.objects.filter(pk=kwargs.get("organization")).first()):
            raise GraphQLErrorBadRequest(_("Organization not found."))
        return organization

    @classmethod
    @login_required
    def mutate(cls, root, info, organization, skills):
        normalized_titles = {skill.strip().lower() for skill in skills if skill.strip()}
        existing_skills = Skill.objects.annotate(title_lower=Lower(F("title"))).filter(
            title_lower__in=normalized_titles
        )
        existing_titles = set(existing_skills.values_list("title_lower", flat=True))
        new_titles = normalized_titles - existing_titles
        new_skills = Skill.objects.bulk_create(
            [Skill(title=title.title(), insert_type=Skill.InsertType.ORGANIZATION) for title in new_titles]
        )
        all_skills = list(existing_skills) + new_skills
        return cls(skills=set(all_skills))


class CanadaVisaCreateMutation(FilePermissionMixin, DocumentCUDMixin, DjangoCreateMutation):
    class Meta:
        model = CanadaVisa
        exclude = ("user",)

    @classmethod
    def before_create_obj(cls, info, input, obj):
        obj.user = info.context.user
        cls.full_clean(obj)


class SupportTicketCreateMutation(DocumentCUDMixin, DjangoCreateMutation):
    class Meta:
        model = SupportTicket
        fields = (
            SupportTicket.title.field.name,
            SupportTicket.description.field.name,
            SupportTicket.priority.field.name,
            SupportTicket.category.field.name,
            SupportTicket.contact_method.field.name,
            SupportTicket.contact_value.field.name,
        )

    @classmethod
    def before_create_obj(cls, info, input, obj):
        obj.user = info.context.user
        cls.full_clean(obj)


class ResumeCreateMutation(FilePermissionMixin, DocumentCUDMixin, CRUDWithoutIDMutationMixin, DjangoUpdateMutation):
    class Meta:
        model = Resume
        fields = (Resume.file.field.name,)

    @classmethod
    def get_object_id(cls, context):
        info = context.get("info")
        file = context.get("input").get(Resume.file.field.name)
        resume = Resume.objects.get_or_create(
            user=info.context.user,
            defaults={"file": Resume.file.field.related_model.objects.get(pk=file)},
        )[0]
        return resume.pk

    @classmethod
    def before_create_obj(cls, info, input, obj):
        obj.user = info.context.user
        cls.full_clean(obj)

    @classmethod
    def after_mutate(cls, root, info, id, input, obj, return_data):
        user_task_runner(set_user_resume_json, obj.user.id, user_id=obj.user_id)

        return super().after_mutate(root, info, id, input, obj, return_data)


class UserDeleteMutation(graphene.Mutation):
    class Arguments:
        email = graphene.String(required=True)

    deleted_objects = graphene.Int()

    @staticmethod
    def mutate(root, info, email):
        user = User.objects.get(email=email)
        return UserDeleteMutation(deleted_objects=user.delete()[0])


class ProfileMutation(graphene.ObjectType):
    update = UserUpdateMutation.Field()
    set_contacts = SetUserContactsMutation.Field()
    set_skills = UserSetSkillsMutation.Field()
    upload_resume = ResumeCreateMutation.Field()

    if is_env(Environment.LOCAL, Environment.DEVELOPMENT):
        delete = UserDeleteMutation.Field()


class OrganizationMutation(graphene.ObjectType):
    register = RegisterOrganization.Field()
    invite = OrganizationInviteMutation.Field()
    update = OrganizationUpdateMutation.Field()
    set_contacts = SetOrganizationContactsMutation.Field()
    create_skills = CreateOrganizationSkillMutation.Field()
    set_verification_method = OrganizationSetVerificationMethodMutation.Field()
    verify_communication_method = OrganizationCommunicationMethodVerify.Field()
    create_job_position = OrganizationJobPositionCreateMutation.Field()
    update_job_position = OrganizationJobPositionUpdateMutation.Field()
    update_job_position_status = OrganizationJobPositionStatusUpdateMutation.Field()
    update_job_position_assignment_status = JobPositionAssignmentStatusUpdateMutation.Field()
    update_employee_cooperation_status = OrganizationEmployeeCooperationStatusUpdateMutation.Field()


class EducationMutation(graphene.ObjectType):
    create = EducationCreateMutation.Field()
    update = EducationUpdateMutation.Field()
    delete = EducationDeleteMutation.Field()
    update_status = EducationUpdateStatusMutation.Field()
    set_verification_method = EducationSetVerificationMethodMutation.Field()
    analyse_and_extract_data = EducationAnalyseAndExtractDataMutation.Field()


class WorkExperienceMutation(graphene.ObjectType):
    create = WorkExperienceCreateMutation.Field()
    update = WorkExperienceUpdateMutation.Field()
    delete = WorkExperienceDeleteMutation.Field()
    update_status = WorkExperienceUpdateStatusMutation.Field()
    set_verification_method = WorkExperienceSetVerificationMethodMutation.Field()
    analyse_and_extract_data = WorkExperienceAnalyseAndExtractDataMutation.Field()


class LanguageCertificateMutation(graphene.ObjectType):
    create = LanguageCertificateCreateMutation.Field()
    update = LanguageCertificateUpdateMutation.Field()
    delete = LanguageCertificateDeleteMutation.Field()
    update_status = LanguageCertificateUpdateStatusMutation.Field()
    set_verification_method = LanguageCertificateSetVerificationMethodMutation.Field()


class CertificateAndLicenseMutation(graphene.ObjectType):
    create = CertificateAndLicenseCreateMutation.Field()
    update = CertificateAndLicenseUpdateMutation.Field()
    delete = CertificateAndLicenseDeleteMutation.Field()
    update_status = CertificateAndLicenseUpdateStatusMutation.Field()
    set_verification_method = CertificateAndLicenseSetVerificationMethodMutation.Field()


class CanadaVisaMutation(graphene.ObjectType):
    create = CanadaVisaCreateMutation.Field()


class SupportTicketMutation(graphene.ObjectType):
    create = SupportTicketCreateMutation.Field()


class AccountMutation(graphene.ObjectType):
    register = UserRegister.Field()
    verify = VerifyAccount.Field()
    resend_activation_email = ResendActivationEmail.Field()
    send_password_reset_email = SendPasswordResetEmail.Field()
    password_reset = graphql_auth_mutations.PasswordReset.Field()
    token_auth = ObtainJSONWebToken.Field()
    refresh_token = RefreshToken.Field()
    revoke_token = RevokeTokenMutation.Field()
    google_auth = GoogleAuth.Field()
    linkedin_auth = LinkedInAuth.Field()
    profile = graphene.Field(ProfileMutation)
    organization = graphene.Field(OrganizationMutation)
    education = graphene.Field(EducationMutation)
    work_experience = graphene.Field(WorkExperienceMutation)
    language_certificate = graphene.Field(LanguageCertificateMutation)
    certificate_and_license = graphene.Field(CertificateAndLicenseMutation)
    canada_visa = graphene.Field(CanadaVisaMutation)
    support_ticket = graphene.Field(SupportTicketMutation)

    def resolve_profile(self, *args, **kwargs):
        return ProfileMutation()

    def resolve_organization(self, *args, **kwargs):
        return OrganizationMutation()

    def resolve_education(self, *args, **kwargs):
        return EducationMutation()

    def resolve_work_experience(self, *args, **kwargs):
        return WorkExperienceMutation()

    def resolve_language_certificate(self, *args, **kwargs):
        return LanguageCertificateMutation()

    def resolve_certificate_and_license(self, *args, **kwargs):
        return CertificateAndLicenseMutation()

    def resolve_canada_visa(self, *args, **kwargs):
        return CanadaVisaMutation()

    def resolve_support_ticket(self, *args, **kwargs):
        return SupportTicketMutation()


class Mutation(graphene.ObjectType):
    account = graphene.Field(AccountMutation, required=True)

    def resolve_account(self, *args, **kwargs):
        return AccountMutation()<|MERGE_RESOLUTION|>--- conflicted
+++ resolved
@@ -850,23 +850,9 @@
         if not (file_model and (obj := file_model.objects.filter(pk=file_id).first())):
             raise GraphQLErrorBadRequest("File not found.")
 
-<<<<<<< HEAD
         response = analyze_document(obj.pk, verification_type.value)
 
         return EducationAnalyseAndExtractDataMutation(**response.model_dump())
-=======
-        data = {"degree": "bachelors", "start": datetime(2020, 1, 1), "end": datetime(2025, 1, 1)}
-        verification_method_data = (
-            {"website": "https://example.com", "email": "john@doe.com", "department": "HQ", "person": "John Doe"}
-            if file_model == DegreeFile
-            else {"evaluator": "John Doe"}
-        )
-        info.context.model = file_model
-
-        return EducationAnalyseAndExtractDataMutation(
-            is_valid=True, data=data, verification_method_data=verification_method_data
-        )
->>>>>>> 1e31f80e
 
 
 WORK_EXPERIENCE_MUTATION_FIELDS = (
@@ -963,34 +949,9 @@
         if not (file_model and (obj := file_model.objects.filter(pk=file_id).first())):
             raise GraphQLErrorBadRequest("File not found.")
 
-<<<<<<< HEAD
         response = analyze_document(obj.pk, verification_type.value)
 
         return WorkExperienceAnalyseAndExtractDataMutation(**response.model_dump())
-=======
-        data = {
-            "job_title": "Software engineer",
-            "grade": "Senior",
-            "start": datetime(2020, 1, 1),
-            "end": datetime(2025, 1, 1),
-            "organization": "Ubisoft",
-        }
-        verification_method_data = (
-            {
-                "name": "John Doe",
-                "email": "john@doe.com",
-                "phone_number": "+1234567890",
-                "position": "HR Manager",
-            }
-            if file_model == EmployerLetterFile
-            else {}
-        )
-        info.context.model = file_model
-
-        return WorkExperienceAnalyseAndExtractDataMutation(
-            is_valid=True, data=data, verification_method_data=verification_method_data
-        )
->>>>>>> 1e31f80e
 
 
 LANGUAGE_CERTIFICATE_MUTATION_FIELDS = (
