import contextlib

import graphene
from common.exceptions import GraphQLError, GraphQLErrorBadRequest
from common.mixins import (
    ArrayChoiceTypeMixin,
    DocumentFilePermissionMixin,
    FilePermissionMixin,
)
from common.models import Job
from common.utils import fields_join
from config.settings.constants import Environment
from graphene.types.generic import GenericScalar
from graphene_django_cud.mutations import (
    DjangoBatchCreateMutation,
    DjangoCreateMutation,
    DjangoDeleteMutation,
    DjangoPatchMutation,
    DjangoUpdateMutation,
)
from graphene_django_cud.mutations.create import get_input_fields_for_model
from graphql_auth import mutations as graphql_auth_mutations
from graphql_auth.bases import SuccessErrorsOutput
from graphql_auth.constants import TokenAction
from graphql_auth.exceptions import EmailAlreadyInUseError
from graphql_auth.models import UserStatus
from graphql_auth.settings import graphql_auth_settings
from graphql_auth.shortcuts import get_user_by_email
from graphql_auth.utils import get_token, get_token_payload
from graphql_jwt.decorators import (
    login_required,
    on_token_auth_resolve,
    refresh_expiration,
)

from account.utils import is_env
from django.db import transaction
from django.db.utils import IntegrityError
from django.template.loader import render_to_string
from django.utils import timezone
from django.utils.translation import gettext as _

from .accesses import (
    JobPositionContainer,
    OrganizationMembershipContainer,
    OrganizationProfileContainer,
)
from .choices import DefaultRoles
from .forms import PasswordLessRegisterForm
from .mixins import (
    CRUDWithoutIDMutationMixin,
    DocumentCheckPermissionsMixin,
    DocumentCUDFieldMixin,
    DocumentCUDMixin,
    DocumentUpdateMutationMixin,
    EmailVerificationMixin,
    MutationAccessRequiredMixin,
    UpdateStatusMixin,
)
from .models import (
    CanadaVisa,
    CertificateAndLicense,
    CertificateAndLicenseOfflineVerificationMethod,
    CommunicateOrganizationMethod,
    Contact,
    DocumentAbstract,
    Education,
    EmployerLetterMethod,
    LanguageCertificate,
    LanguageCertificateValue,
    Organization,
    OrganizationInvitation,
    OrganizationJobPosition,
    OrganizationMembership,
    Profile,
    ReferenceCheckEmployer,
    Referral,
    ReferralUser,
    Resume,
    Role,
    SupportTicket,
    User,
    WorkExperience,
)
from .tasks import (
    get_certificate_text,
    send_email_async,
    set_user_resume_json,
    set_user_skills,
    user_task_runner,
)
from .types import UserNode
from .views import GoogleOAuth2View, LinkedInOAuth2View


class OrganizationInviteMutation(MutationAccessRequiredMixin, DocumentCUDMixin, DjangoCreateMutation):
    accesses = [OrganizationMembershipContainer.INVITOR, OrganizationMembershipContainer.ADMIN]

    class Meta:
        model = OrganizationInvitation
        fields = (
            OrganizationInvitation.organization.field.name,
            OrganizationInvitation.email.field.name,
            OrganizationInvitation.role.field.name,
        )

    @classmethod
    def get_access_object(cls, *args, **kwargs):
        if not (
            organization := Organization.objects.filter(
                pk=kwargs.get("input", {}).get(OrganizationInvitation.organization.field.name)
            ).first()
        ):
            raise GraphQLErrorBadRequest(_("Organization not found."))

        return organization

    @classmethod
    def before_create_obj(cls, info, input, obj):
        user = info.context.user
        obj.created_by = user
        OrganizationInvitation.objects.filter(email=obj.email, organization=obj.organization).delete()
        cls.full_clean(obj)

    @classmethod
    def after_mutate(cls, root, info, input, obj: OrganizationInvitation, return_data):
        template_name = "email/invitation.html"
        context = {"email": obj.email, "organization": obj.organization, "role": obj.role.title, "token": obj.token}
        content = render_to_string(template_name, context)
        send_email_async.delay(
            recipient_list=[obj.email],
            from_email=None,
            subject=_("Welcome to CPJ - You have been invited!"),
            content=content,
        )
        return super().after_mutate(root, info, input, obj, return_data)


def referral_registration(user, referral_code):
    if not referral_code:
        return
    referral = Referral.objects.filter(code__iexact=referral_code).first()
    if referral:
        ReferralUser.objects.create(user=user, referral=referral)


EMAIL_CALLBACK_URL_VARIABLE = "email_callback_url"
USER_FIRSTNAME_VARIABLE = "user_firstname"
TEMPLATE_CONTEXT_VARIABLE = "template_context"


def set_template_context_variable(context, key, value):
    _template_context = getattr(context, TEMPLATE_CONTEXT_VARIABLE, {})
    _template_context[key] = value
    setattr(context, TEMPLATE_CONTEXT_VARIABLE, _template_context)


class EmailCallbackUrlMixin:
    @classmethod
    def mutate(cls, *args, **kwargs):
        set_template_context_variable(
            args[1].context,
            EMAIL_CALLBACK_URL_VARIABLE,
            kwargs.get(EMAIL_CALLBACK_URL_VARIABLE),
        )
        return super().mutate(*args, **kwargs)

    @classmethod
    def Field(cls, *args, **kwargs):
        cls._required_args += [EMAIL_CALLBACK_URL_VARIABLE]
        return super().Field(*args, **kwargs)


class RegisterBase(EmailCallbackUrlMixin, graphql_auth_mutations.Register):
    form = PasswordLessRegisterForm

    @classmethod
    @transaction.atomic
    def mutate(cls, *args, **kwargs):
        email = kwargs.get(User.EMAIL_FIELD)
        try:
            UserStatus.clean_email(email)
        except EmailAlreadyInUseError:
            user = User.objects.get(**{User.EMAIL_FIELD: email})
            if (
                not user.status.verified
                and user.last_login is None
                and user.date_joined + graphql_auth_settings.EXPIRATION_ACTIVATION_TOKEN < timezone.now()
            ):
                user.delete()

        result = super().mutate(*args, **kwargs)
        if not result.success:
            return result
        cls.after_mutate(*args, **kwargs)
        return result

    @classmethod
    def after_mutate(cls, *args, **kwargs):
        pass


class UserRegister(RegisterBase):
    _args = graphql_auth_mutations.Register._args + [
        "referral_code",
        OrganizationInvitation.token.field.name,
    ]

    @classmethod
    def after_mutate(cls, *args, **kwargs):
        referral_registration(
            User.objects.get(**{User.EMAIL_FIELD: kwargs.get(User.EMAIL_FIELD)}), kwargs.pop("referral_code", None)
        )
        if organization_invitation_token := kwargs.pop(OrganizationInvitation.token.field.name, None):
            organization_invitation = OrganizationInvitation.objects.filter(token=organization_invitation_token).first()
            if not organization_invitation:
                raise GraphQLErrorBadRequest(_("Organization invitation token is invalid."))

            if organization_invitation.is_expired:
                raise GraphQLErrorBadRequest(_("Organization invitation token is expired."))

            user = User.objects.get(**{User.EMAIL_FIELD: kwargs.get(User.EMAIL_FIELD)})
            try:
                OrganizationMembership.objects.create(
                    **{
                        OrganizationMembership.user.field.name: user,
                        OrganizationMembership.organization.field.name: organization_invitation.organization,
                        OrganizationMembership.role.field.name: organization_invitation.role,
                        OrganizationMembership.invited_by.field.name: organization_invitation.created_by,
                    }
                )
            except IntegrityError:
                raise GraphQLErrorBadRequest(_("User has already membership in an organization."))
            organization_invitation.delete()


class RegisterOrganization(RegisterBase):
    _required_args = [User.EMAIL_FIELD, Organization.name.field.name, "website"]

    @classmethod
    def after_mutate(cls, *args, **kwargs):
        if not (role := Role.objects.filter(**{Role.slug.field.name: DefaultRoles.OWNER}).first()):
            raise GraphQLError(_("Owner role not found."))

        user = User.objects.get(**{User.EMAIL_FIELD: kwargs.get(User.EMAIL_FIELD)})

        organization_name = kwargs.get(Organization.name.field.name)
        organization = Organization.objects.create(
            **{
                Organization.name.field.name: organization_name,
                Organization.user.field.name: user,
            }
        )

        try:
            OrganizationMembership.objects.create(
                **{
                    OrganizationMembership.user.field.name: user,
                    OrganizationMembership.organization.field.name: organization,
                    OrganizationMembership.role.field.name: role,
                    OrganizationMembership.invited_by.field.name: user,
                }
            )
        except IntegrityError:
            raise GraphQLErrorBadRequest(_("User has already membership in an organization."))

<<<<<<< HEAD
=======
        cls.after_mutate(*args, organization=organization, website=kwargs.get("website"))
        return cls(success=True, errors=None)

    @classmethod
    def add_to_organization(cls, *args, **kwargs):
        # This method is intentionally left empty because the organization registration
        # process is handled in the mutate method of the RegisterOrganization class.
        pass

    @classmethod
    @transaction.atomic
    def after_mutate(cls, *args, organization, website):
        Contact.objects.create(contactable=organization.contactable, type=Contact.Type.WEBSITE.value, value=website)

>>>>>>> af9f7762

class VerifyAccount(graphql_auth_mutations.VerifyAccount):
    token = graphene.String(description="The token required to set password after registration with password_reset")

    @classmethod
    def mutate(cls, *args, **kwargs):
        response = super().mutate(*args, **kwargs)
        if response.success:
            payload = get_token_payload(kwargs.get("token"), TokenAction.ACTIVATION, None)
            user = User.objects.get(**payload)
            response.token = get_token(user, TokenAction.PASSWORD_RESET)
            send_email_async.delay(
                [user.email],
                None,
                subject=_("Welcome to CPJ - Your Journey to Career Excellence Starts Here!"),
                content=render_to_string("email/welcome.html", {"user": user}),
            )

        return response


class ResendActivationEmail(EmailCallbackUrlMixin, graphql_auth_mutations.ResendActivationEmail):
    pass


class SendPasswordResetEmail(EmailCallbackUrlMixin, graphql_auth_mutations.SendPasswordResetEmail):
    @classmethod
    def mutate(cls, *args, **kwargs):
        user = get_user_by_email(kwargs.get("email"))
        set_template_context_variable(
            args[1].context,
            USER_FIRSTNAME_VARIABLE,
            user.first_name,
        )
        return super().mutate(*args, **kwargs)


class RefreshToken(graphql_auth_mutations.RefreshToken):
    @classmethod
    def Field(cls, *args, **kwargs):
        field = super().Field(*args, **kwargs)
        del cls._meta.fields["refresh_token"]
        del cls._meta.fields["refresh_expires_in"]
        return field


class BaseSocialAuth(SuccessErrorsOutput, graphene.Mutation):
    class Arguments:
        code = graphene.String(required=True)
        referral_code = graphene.String()

    token = graphene.String()
    refresh_token = graphene.String()
    refresh_expires_in = graphene.Int()
    payload = GenericScalar()

    @classmethod
    def setup(cls, root, info, **kwargs):
        return NotImplementedError

    @classmethod
    @refresh_expiration
    @transaction.atomic
    def mutate(cls, root, info, **kwargs):
        payload = cls.setup(root, info, **kwargs)
        data = payload.get("data")
        view = payload.get("view")

        serializer = view.serializer_class(data=data, context={"view": view, "request": info.context})
        auth = serializer.validate(data)
        user = auth.get("user")
        user.status.verified = True
        user.username = user.email
        user.status.save(update_fields=["verified"])
        user.save(update_fields=["username"])
        on_token_auth_resolve((info.context, user, cls))

        if serializer.is_new_user:
            referral_registration(user, kwargs.get("referral_code"))

        cls.success = True
        cls.errors = None
        return cls


class GoogleAuth(BaseSocialAuth):
    @classmethod
    def setup(cls, root, info, code, **kwargs):
        return {"data": {"code": code}, "view": GoogleOAuth2View}


class LinkedInAuth(BaseSocialAuth):
    class Arguments(BaseSocialAuth.Arguments):
        redirect_uri = graphene.String(required=True)

    @classmethod
    def setup(cls, root, info, code, **kwargs):
        return {
            "data": {"code": code},
            "view": type("View", (LinkedInOAuth2View,), {"callback_url": kwargs.get("redirect_uri")}),
        }


class OrganizationUpdateMutation(
    MutationAccessRequiredMixin,
    FilePermissionMixin,
    DocumentCUDMixin,
    DjangoPatchMutation,
):
    accesses = [OrganizationProfileContainer.COMPANY_EDITOR, OrganizationProfileContainer.ADMIN]

    @classmethod
    def get_access_object(cls, *args, **kwargs):
        if not (organization := Organization.objects.filter(pk=kwargs.get("id")).first()):
            raise GraphQLErrorBadRequest(_("Organization not found."))

        return organization

    class Meta:
        model = Organization
        fields = (
            Organization.name.field.name,
            Organization.logo.field.name,
            Organization.short_name.field.name,
            Organization.national_number.field.name,
            Organization.type.field.name,
            Organization.business_type.field.name,
            Organization.industry.field.name,
            Organization.established_at.field.name,
            Organization.size.field.name,
            Organization.about.field.name,
        )

    @classmethod
    def check_permissions(cls, root, info, input, id, obj) -> None:
        if obj.status != Organization.Status.DRAFTED.value:
            raise PermissionError("Not permitted to modify this record.")

        return super().check_permissions(root, info, input, id, obj)

    @classmethod
    def update_obj(cls, *args, **kwargs):
        obj = super().update_obj(*args, **kwargs)
        cls.full_clean(obj)
        return obj


USER_MUTATION_FIELDS = get_input_fields_for_model(
    User,
    fields=(
        fields := (
            User.first_name.field.name,
            User.last_name.field.name,
        )
    ),
    optional_fields=fields,
    exclude=tuple(),
)


class UserUpdateMutation(FilePermissionMixin, ArrayChoiceTypeMixin, CRUDWithoutIDMutationMixin, DjangoUpdateMutation):
    class Meta:
        model = Profile
        login_required = True
        fields = (
            Profile.height.field.name,
            Profile.weight.field.name,
            Profile.skin_color.field.name,
            Profile.hair_color.field.name,
            Profile.eye_color.field.name,
            Profile.avatar.field.name,
            Profile.full_body_image.field.name,
            Profile.employment_status.field.name,
            Profile.gender.field.name,
            Profile.birth_date.field.name,
            Profile.interested_jobs.field.name,
            Profile.city.field.name,
            Profile.native_language.field.name,
            Profile.fluent_languages.field.name,
            Profile.job_cities.field.name,
            Profile.job_type.field.name,
            Profile.job_location_type.field.name,
            Profile.allow_notifications.field.name,
        )
        custom_fields = USER_MUTATION_FIELDS

    @classmethod
    def get_object_id(cls, context):
        return context["info"].context.user.profile.pk

    @classmethod
    def before_save(cls, root, info, input, id, obj):
        user = info.context.user

        user_fields = USER_MUTATION_FIELDS.keys()
        for user_field in user_fields:
            if (user_field_value := input.get(user_field)) is not None:
                setattr(user, user_field, getattr(user_field_value, "value", user_field_value))

        user.full_clean()
        user.save()

        obj.full_clean()

    @classmethod
    def validate(cls, *args, **kwargs):
        info = args[1]
        input = args[2]
        user: User = info.context.user
        profile = user.profile

        if not profile:
            raise GraphQLErrorBadRequest("User has no profile.")

        if interested_jobs := set(input.get(Profile.interested_jobs.field.name, set())):
            if Job.objects.filter(id__in=interested_jobs, require_appearance_data=True).exists():
                if any(input.get(item, object()) in (None, "") for item in Profile.get_appearance_related_fields()):
                    raise GraphQLErrorBadRequest(_("Appearance related data cannot be unset."))

                if not (profile.has_appearance_related_data):
                    if any(input.get(item) is None for item in Profile.get_appearance_related_fields()):
                        raise GraphQLErrorBadRequest(_("Appearance related data is required."))

        return super().validate(*args, **kwargs)


class UserSkillInput(graphene.InputObjectType):
    skills = graphene.List(graphene.String, required=True)


class UserSetSkillsMutation(graphene.Mutation):
    class Arguments:
        input = UserSkillInput(required=True)

    user = graphene.Field(UserNode)

    @login_required
    @staticmethod
    def mutate(root, info, input):
        user: User = info.context.user
        profile = user.profile
        profile.raw_skills = (skills := input.get("skills"))
        profile.save(update_fields=[Profile.raw_skills.field.name])

        if skills:
            user_task_runner(set_user_skills, task_user_id=user.id, user_id=user.id)
        else:
            profile.skills.clear()

        return UserSetSkillsMutation(user=user)


class SetContactsMutation(DjangoBatchCreateMutation):
    class Meta:
        model = Contact
        login_required = True
        fields = (
            Contact.type.field.name,
            Contact.value.field.name,
        )

    @classmethod
    def before_mutate(cls, root, info, input):
        if len(input) > len(set([c.get(Contact.type.field.name) for c in input])):
            raise GraphQLErrorBadRequest("Contact types must be unique.")
        return super().before_mutate(root, info, input)

    @classmethod
    def before_create_obj(cls, info, input, obj: Contact):
        user = info.context.user
        with contextlib.suppress(Contact.DoesNotExist):
            obj.pk = Contact.objects.get(contactable__profile__user=user, type=obj.type).pk
        obj.contactable = user.profile.contactable
        obj.full_clean(validate_unique=False)

    @classmethod
    def after_mutate(cls, root, info, input, created_objs, return_data):
        Contact.objects.filter(contactable__profile__user=info.context.user).exclude(
            pk__in=[obj.pk for obj in created_objs]
        ).delete()


class DocumentCreateMutationBase(DocumentCUDFieldMixin, DocumentCUDMixin, DjangoCreateMutation):
    class Meta:
        abstract = True

    @classmethod
    def before_create_obj(cls, info, input, obj):
        obj.user = info.context.user
        cls.full_clean(obj)


class DocumentPatchMutationBase(DocumentCUDFieldMixin, DocumentUpdateMutationMixin, DjangoPatchMutation):
    class Meta:
        abstract = True


class DocumentSetVerificationMethodMutation(DocumentUpdateMutationMixin, DjangoUpdateMutation):
    verification_new_status = DocumentAbstract.Status.SUBMITTED

    class Meta:
        abstract = True

    @classmethod
    def __init_subclass_with_meta__(cls, *args, **kwargs):
        model = kwargs.get("model")
        method_extras = kwargs.pop("method_extras", {})
        kwargs.update(
            {
                "type_name": f"Set{model.__name__}VerificationMethodInput",
                "fields": (*(m.get_related_name() for m in model.get_method_models()),),
                "one_to_one_extras": {
                    m.get_related_name(): {
                        "type": "auto",
                        "exclude_fields": (model.verified_at.field.name,),
                        **method_extras.get(m, {}),
                    }
                    for m in model.get_method_models()
                },
            }
        )
        return super().__init_subclass_with_meta__(*args, **kwargs)

    @classmethod
    def before_create_obj(cls, info, input, obj):
        cls.full_clean(obj)

    @classmethod
    def validate(cls, root, info, input, id, obj):
        models = obj.get_method_models()
        method_inputs_exist = [input.get(m.get_related_name()) is not None for m in models]

        if not any(method_inputs_exist):
            raise GraphQLErrorBadRequest("At least one method must be provided.")

        if sum(method_inputs_exist) > 1:
            raise GraphQLErrorBadRequest("Only one of the methods can be provided.")

        return super().validate(root, info, input, id, obj)

    @classmethod
    def after_mutate(cls, root, info, id, input, obj, return_data):
        obj.status = cls.verification_new_status.value
        obj.save(update_fields=[DocumentAbstract.status.field.name])

        if isinstance((verification_method := obj.get_verification_method()), EmailVerificationMixin):
            verification_method.send_verification()

        return super().after_mutate(root, info, id, input, obj, return_data)


EDUCATION_MUTATION_FIELDS = (
    Education.field.field.name,
    Education.degree.field.name,
    Education.university.field.name,
    Education.city.field.name,
    Education.start.field.name,
    Education.end.field.name,
)


class EducationCreateMutation(DocumentCreateMutationBase):
    class Meta:
        model = Education
        fields = EDUCATION_MUTATION_FIELDS


class EducationUpdateMutation(DocumentPatchMutationBase):
    class Meta:
        model = Education
        fields = EDUCATION_MUTATION_FIELDS


class EducationDeleteMutation(DocumentCheckPermissionsMixin, DjangoDeleteMutation):
    class Meta:
        model = Education


class EducationSetVerificationMethodMutation(DocumentFilePermissionMixin, DocumentSetVerificationMethodMutation):
    class Meta:
        model = Education


class EducationUpdateStatusMutation(UpdateStatusMixin):
    class Meta:
        model = Education


WORK_EXPERIENCE_MUTATION_FIELDS = (
    WorkExperience.job_title.field.name,
    WorkExperience.grade.field.name,
    WorkExperience.start.field.name,
    WorkExperience.end.field.name,
    WorkExperience.organization.field.name,
    WorkExperience.city.field.name,
    WorkExperience.industry.field.name,
    WorkExperience.skills.field.name,
)


class WorkExperienceCreateMutation(DocumentCreateMutationBase):
    class Meta:
        model = WorkExperience
        fields = WORK_EXPERIENCE_MUTATION_FIELDS


class WorkExperienceUpdateMutation(DocumentPatchMutationBase):
    class Meta:
        model = WorkExperience
        fields = WORK_EXPERIENCE_MUTATION_FIELDS


class WorkExperienceDeleteMutation(DocumentCheckPermissionsMixin, DjangoDeleteMutation):
    class Meta:
        model = WorkExperience


class WorkExperienceSetVerificationMethodMutation(DocumentFilePermissionMixin, DocumentSetVerificationMethodMutation):
    @classmethod
    def after_mutate(cls, root, info, id, input, obj, return_data):
        return super().after_mutate(root, info, id, input, obj, return_data)

    class Meta:
        model = WorkExperience
        method_extras = {
            EmployerLetterMethod: {
                "type": "WorkExperienceEmployerLetterMethodInput",
                "many_to_one_extras": {
                    ReferenceCheckEmployer.work_experience_verification.field.related_query_name(): {
                        "exact": {"type": "auto"},
                    },
                },
            }
        }

    @classmethod
    def validate(cls, root, info, input, id, obj):
        employer_letter_method = input.get(EmployerLetterMethod.get_related_name())

        if employer_letter_method and not employer_letter_method.get(
            ReferenceCheckEmployer.work_experience_verification.field.related_query_name()
        ):
            raise GraphQLErrorBadRequest(
                "Employer letter method must be associated with a work experience verification."
            )

        return super().validate(root, info, input, id, obj)


class WorkExperienceUpdateStatusMutation(UpdateStatusMixin):
    class Meta:
        model = WorkExperience


LANGUAGE_CERTIFICATE_MUTATION_FIELDS = (
    LanguageCertificate.language.field.name,
    LanguageCertificate.test.field.name,
    LanguageCertificate.issued_at.field.name,
    LanguageCertificate.expired_at.field.name,
)


def validate_language_certificate_skills(test, values):
    test_skills = test.skills
    skills = [value.get(LanguageCertificateValue.skill.field.name) for value in values]

    if not test_skills.exists():
        raise GraphQLErrorBadRequest(_("Test has no skills."))

    if test_skills.count() != test_skills.filter(pk__in=set(skills)).count():
        raise GraphQLErrorBadRequest(_("All skills must be provided."))


class LanguageCertificateCreateMutation(DocumentCreateMutationBase):
    class Meta:
        model = LanguageCertificate
        fields = LANGUAGE_CERTIFICATE_MUTATION_FIELDS
        many_to_one_extras = {
            LanguageCertificateValue.language_certificate.field.related_query_name(): {
                "exact": {
                    "type": "auto",
                }
            }
        }

    @classmethod
    def validate(cls, root, info, input):
        if not input.get(LanguageCertificateValue.language_certificate.field.related_query_name()):
            raise GraphQLErrorBadRequest(_("Language certificate value must be provided."))

        return super().validate(root, info, input)

    @classmethod
    def before_create_obj(cls, info, input, obj):
        super().before_create_obj(info, input, obj)

        if isinstance(obj, LanguageCertificate):
            obj.user = info.context.user
            values = input.get(LanguageCertificateValue.language_certificate.field.related_query_name())
            validate_language_certificate_skills(obj.test, values)


class LanguageCertificateUpdateMutation(DocumentPatchMutationBase):
    class Meta:
        model = LanguageCertificate
        fields = LANGUAGE_CERTIFICATE_MUTATION_FIELDS
        many_to_one_extras = {
            LanguageCertificateValue.language_certificate.field.related_query_name(): {
                "exact": {
                    "type": "auto",
                }
            }
        }

    @classmethod
    def validate(cls, root, info, input, id, obj):
        if (f := LanguageCertificateValue.language_certificate.field.related_query_name()) in input and not input[f]:
            raise GraphQLErrorBadRequest(_("Language certificate value must be provided."))

        return super().validate(root, info, input, id, obj)

    @classmethod
    def before_create_obj(cls, info, input, obj):
        obj.full_clean()

    @classmethod
    def before_save(cls, root, info, input, id, obj):
        values = input.get(LanguageCertificateValue.language_certificate.field.related_query_name())
        if values is None:
            values = [{LanguageCertificateValue.skill.field.name: value.skill.pk} for value in obj.values.all()]

        validate_language_certificate_skills(obj.test, values)

        return super().before_save(root, info, input, id, obj)


class LanguageCertificateDeleteMutation(DocumentCheckPermissionsMixin, DjangoDeleteMutation):
    class Meta:
        model = LanguageCertificate


class LanguageCertificateSetVerificationMethodMutation(
    DocumentFilePermissionMixin, DocumentSetVerificationMethodMutation
):
    verification_new_status = DocumentAbstract.Status.SELF_VERIFIED

    class Meta:
        model = LanguageCertificate


class LanguageCertificateUpdateStatusMutation(UpdateStatusMixin):
    class Meta:
        model = LanguageCertificate


CERTIFICATE_AND_LICENSE_MUTATION_FIELDS = (
    CertificateAndLicense.title.field.name,
    CertificateAndLicense.certifier.field.name,
    CertificateAndLicense.issued_at.field.name,
    CertificateAndLicense.expired_at.field.name,
)


class CertificateAndLicenseCreateMutation(DocumentCreateMutationBase):
    class Meta:
        model = CertificateAndLicense
        fields = CERTIFICATE_AND_LICENSE_MUTATION_FIELDS


class CertificateAndLicenseUpdateMutation(DocumentPatchMutationBase):
    class Meta:
        model = CertificateAndLicense
        fields = CERTIFICATE_AND_LICENSE_MUTATION_FIELDS


class CertificateAndLicenseDeleteMutation(DocumentCheckPermissionsMixin, DjangoDeleteMutation):
    class Meta:
        model = CertificateAndLicense


class CertificateAndLicenseSetVerificationMethodMutation(
    DocumentFilePermissionMixin, DocumentSetVerificationMethodMutation
):
    verification_new_status = DocumentAbstract.Status.SELF_VERIFIED

    class Meta:
        model = CertificateAndLicense

    @classmethod
    def after_mutate(cls, root, info, id, input, obj, return_data):
        super().after_mutate(root, info, id, input, obj, return_data)

        if not isinstance(
            obj.get_verification_method(),
            CertificateAndLicenseOfflineVerificationMethod,
        ):
            return

        user_task_runner(
            get_certificate_text,
            task_user_id=info.context.user.id,
            certificate_id=obj.id,
        )


class CertificateAndLicenseUpdateStatusMutation(UpdateStatusMixin):
    class Meta:
        model = CertificateAndLicense


class UploadCompanyCertificateMethodInput(graphene.InputObjectType):
    organization_certificate_file_id = graphene.ID(required=True)


class CommunicateOrganizationMethodInput(graphene.InputObjectType):
    phonenumber = graphene.String(required=True)
    email = graphene.String(required=False)


class OrganizationVerificationMethodInput(graphene.InputObjectType):
    dnstxtrecordmethod = graphene.String()
    uploadfiletowebsitemethod = graphene.String()
    uploadcompanycertificatemethod = graphene.Field(UploadCompanyCertificateMethodInput)
    communicateorganizationmethod = graphene.Field(CommunicateOrganizationMethodInput)


class BaseOrganizationVerifierMutation(MutationAccessRequiredMixin):
    accesses = [OrganizationProfileContainer.VERIFIER, OrganizationProfileContainer.ADMIN]

    @classmethod
    def get_access_object(cls, *args, **kwargs):
        if not (organization := Organization.objects.filter(pk=kwargs.get("id")).first()):
            raise GraphQLErrorBadRequest(_("Organization not found."))

        return organization


class OrganizationSetVerificationMethodMutation(BaseOrganizationVerifierMutation, graphene.Mutation):
    class Arguments:
        id = graphene.ID(required=True)
        input = OrganizationVerificationMethodInput(required=True)

    success = graphene.Boolean()
    output = GenericScalar()

    @classmethod
    @transaction.atomic
    @login_required
    def mutate(cls, root, info, id, input):
        method, input_data = next(((key, value) for key, value in input.items() if value is not None), (None, None))

        if method is None:
            raise GraphQLErrorBadRequest(_("No verification method provided."))

        organization = cls.get_access_object(input=input)
        if organization.status in Organization.get_verified_statuses():
            raise GraphQLErrorBadRequest(_("Organization verification method is already set."))

        if verification_method := organization.get_verification_method():
            verification_method.delete()

        method_model = {m.get_related_name(): m for m in Organization.get_method_models()}[method]
        method_instance = method_model.objects.create(organization=organization, **(input_data or {}))
        return cls(success=True, output=method_instance.get_output())


class OrganizationCommunicationMethodVerify(BaseOrganizationVerifierMutation, graphene.Mutation):
    class Arguments:
        organization = graphene.ID(required=True)
        otp = graphene.String(required=True, description="OTP sent to the phone number.")

    success = graphene.Boolean()

    @classmethod
    def get_access_object(cls, *args, **kwargs):
        if not (organization := Organization.objects.filter(pk=kwargs.get("organization")).first()):
            raise GraphQLErrorBadRequest(_("Organization not found."))

        return organization

    @classmethod
    @login_required
    def mutate(cls, root, info, organization, otp):
        organization = cls.get_access_object(organization=organization)

        try:
            model = organization.communicateorganizationmethod
        except CommunicateOrganizationMethod.DoesNotExist:
            raise GraphQLErrorBadRequest(_("Cannot verify OTP."))

        result = model.verify_otp(otp)
        return cls(success=result)


ORGANIZATION_JOB_POSITION_FIELDS = [
    OrganizationJobPosition.title.field.name,
    OrganizationJobPosition.vaccancy.field.name,
    OrganizationJobPosition.start_at.field.name,
    OrganizationJobPosition.validity_date.field.name,
    OrganizationJobPosition.description.field.name,
    OrganizationJobPosition.skills.field.name,
    OrganizationJobPosition.fields.field.name,
    OrganizationJobPosition.degrees.field.name,
    OrganizationJobPosition.work_experience_years.field.name,
    OrganizationJobPosition.languages.field.name,
    OrganizationJobPosition.native_languages.field.name,
    OrganizationJobPosition.age_range.field.name,
    OrganizationJobPosition.required_documents.field.name,
    OrganizationJobPosition.performance_expectation.field.name,
    OrganizationJobPosition.contract_type.field.name,
    OrganizationJobPosition.location_type.field.name,
    OrganizationJobPosition.salary_range.field.name,
    OrganizationJobPosition.payment_term.field.name,
    OrganizationJobPosition.working_start_at.field.name,
    OrganizationJobPosition.working_end_at.field.name,
    OrganizationJobPosition.benefits.field.name,
    OrganizationJobPosition.other_benefits.field.name,
    OrganizationJobPosition.days_off.field.name,
    OrganizationJobPosition.job_restrictions.field.name,
    OrganizationJobPosition.employer_questions.field.name,
    OrganizationJobPosition.city.field.name,
]


class OrganizationJobPositionCreateMutation(MutationAccessRequiredMixin, DjangoCreateMutation):
    accesses = [JobPositionContainer.CREATEOR, JobPositionContainer.ADMIN]

    @classmethod
    def get_access_object(cls, *args, **kwargs):
        if not (
            organization := Organization.objects.filter(
                pk=kwargs.get("input", {}).get(OrganizationJobPosition.organization.field.name)
            ).first()
        ):
            raise GraphQLErrorBadRequest(_("Organization not found."))

        return organization

    class Meta:
        model = OrganizationJobPosition
        login_required = True
        fields = ORGANIZATION_JOB_POSITION_FIELDS + [
            OrganizationJobPosition.organization.field.name,
        ]

    @classmethod
    def before_create_obj(cls, info, input, obj):
        obj.full_clean()


class OrganizationJobPositionUpdateMutation(MutationAccessRequiredMixin, DjangoPatchMutation):
    accesses = [JobPositionContainer.EDITOR, JobPositionContainer.ADMIN]

    @classmethod
    def get_access_object(cls, *args, **kwargs):
        if not (
            organization := Organization.objects.filter(
                **{fields_join(OrganizationJobPosition.organization, "pk"): kwargs.get("id")}
            ).first()
        ):
            raise GraphQLErrorBadRequest(_("Organization not found."))

        return organization

    class Meta:
        model = OrganizationJobPosition
        login_required = True
        fields = ORGANIZATION_JOB_POSITION_FIELDS

    @classmethod
    def validate(cls, root, info, input, id, obj):
        if obj.status != OrganizationJobPosition.Status.DRAFTED.value:
            raise GraphQLErrorBadRequest(f"Cannot modify job position with status {obj.status}.")
        return super().validate(root, info, input, id, obj)

    @classmethod
    def update_obj(cls, *args, **kwargs):
        obj = super().update_obj(*args, **kwargs)
        obj.full_clean()
        return obj


class OrganizationJobPositionStatusUpdateMutation(MutationAccessRequiredMixin, DjangoPatchMutation):
    accesses = [JobPositionContainer.STATUS_CHANGER, JobPositionContainer.ADMIN]

    @classmethod
    def get_access_object(cls, *args, **kwargs):
        if not (
            organization := Organization.objects.filter(
                **{fields_join(OrganizationJobPosition.organization, "pk"): kwargs.get("id")}
            ).first()
        ):
            raise GraphQLErrorBadRequest(_("Organization not found."))

        return organization

    class Meta:
        model = OrganizationJobPosition
        login_required = True
        fields = [
            OrganizationJobPosition._status.field.name,
        ]
        type_name = "OrganizationJobPositionStatusUpdateInput"

    @classmethod
    def mutate(cls, root, info, input, id):
        status = input.get(OrganizationJobPosition._status.field.name)
        if not (obj := OrganizationJobPosition.objects.get(pk=id)):
            raise GraphQLErrorBadRequest(_("Job position not found."))

        obj.change_status(status)
        return cls(**{cls._meta.return_field_name: obj})


class CanadaVisaCreateMutation(FilePermissionMixin, DocumentCUDMixin, DjangoCreateMutation):
    class Meta:
        model = CanadaVisa
        exclude = ("user",)

    @classmethod
    def before_create_obj(cls, info, input, obj):
        obj.user = info.context.user
        cls.full_clean(obj)


class SupportTicketCreateMutation(DocumentCUDMixin, DjangoCreateMutation):
    class Meta:
        model = SupportTicket
        fields = (
            SupportTicket.title.field.name,
            SupportTicket.description.field.name,
            SupportTicket.priority.field.name,
            SupportTicket.category.field.name,
            SupportTicket.contact_method.field.name,
            SupportTicket.contact_value.field.name,
        )

    @classmethod
    def before_create_obj(cls, info, input, obj):
        obj.user = info.context.user
        cls.full_clean(obj)


class ResumeCreateMutation(FilePermissionMixin, DocumentCUDMixin, CRUDWithoutIDMutationMixin, DjangoUpdateMutation):
    class Meta:
        model = Resume
        fields = (Resume.file.field.name,)

    @classmethod
    def get_object_id(cls, context):
        info = context.get("info")
        file = context.get("input").get(Resume.file.field.name)
        resume = Resume.objects.get_or_create(
            user=info.context.user,
            defaults={"file": Resume.file.field.related_model.objects.get(pk=file)},
        )[0]
        return resume.pk

    @classmethod
    def before_create_obj(cls, info, input, obj):
        obj.user = info.context.user
        cls.full_clean(obj)

    @classmethod
    def after_mutate(cls, root, info, id, input, obj, return_data):
        user_task_runner(set_user_resume_json, obj.user.id, user_id=obj.user_id)

        return super().after_mutate(root, info, id, input, obj, return_data)


class UserDeleteMutation(graphene.Mutation):
    class Arguments:
        email = graphene.String(required=True)

    deleted_objects = graphene.Int()

    @staticmethod
    def mutate(root, info, email):
        user = User.objects.get(email=email)
        return UserDeleteMutation(deleted_objects=user.delete()[0])


class ProfileMutation(graphene.ObjectType):
    update = UserUpdateMutation.Field()
    set_contacts = SetContactsMutation.Field()
    set_skills = UserSetSkillsMutation.Field()
    upload_resume = ResumeCreateMutation.Field()

    if is_env(Environment.LOCAL, Environment.DEVELOPMENT):
        delete = UserDeleteMutation.Field()


class OrganizationMutation(graphene.ObjectType):
    register = RegisterOrganization.Field()
    invite = OrganizationInviteMutation.Field()
    update = OrganizationUpdateMutation.Field()
    set_verification_method = OrganizationSetVerificationMethodMutation.Field()
    verify_communication_method = OrganizationCommunicationMethodVerify.Field()
    create_job_position = OrganizationJobPositionCreateMutation.Field()
    update_job_position = OrganizationJobPositionUpdateMutation.Field()
    update_job_position_status = OrganizationJobPositionStatusUpdateMutation.Field()


class EducationMutation(graphene.ObjectType):
    create = EducationCreateMutation.Field()
    update = EducationUpdateMutation.Field()
    delete = EducationDeleteMutation.Field()
    update_status = EducationUpdateStatusMutation.Field()
    set_verification_method = EducationSetVerificationMethodMutation.Field()


class WorkExperienceMutation(graphene.ObjectType):
    create = WorkExperienceCreateMutation.Field()
    update = WorkExperienceUpdateMutation.Field()
    delete = WorkExperienceDeleteMutation.Field()
    update_status = WorkExperienceUpdateStatusMutation.Field()
    set_verification_method = WorkExperienceSetVerificationMethodMutation.Field()


class LanguageCertificateMutation(graphene.ObjectType):
    create = LanguageCertificateCreateMutation.Field()
    update = LanguageCertificateUpdateMutation.Field()
    delete = LanguageCertificateDeleteMutation.Field()
    update_status = LanguageCertificateUpdateStatusMutation.Field()
    set_verification_method = LanguageCertificateSetVerificationMethodMutation.Field()


class CertificateAndLicenseMutation(graphene.ObjectType):
    create = CertificateAndLicenseCreateMutation.Field()
    update = CertificateAndLicenseUpdateMutation.Field()
    delete = CertificateAndLicenseDeleteMutation.Field()
    update_status = CertificateAndLicenseUpdateStatusMutation.Field()
    set_verification_method = CertificateAndLicenseSetVerificationMethodMutation.Field()


class CanadaVisaMutation(graphene.ObjectType):
    create = CanadaVisaCreateMutation.Field()


class SupportTicketMutation(graphene.ObjectType):
    create = SupportTicketCreateMutation.Field()


class AccountMutation(graphene.ObjectType):
    register = UserRegister.Field()
    verify = VerifyAccount.Field()
    resend_activation_email = ResendActivationEmail.Field()
    send_password_reset_email = SendPasswordResetEmail.Field()
    password_reset = graphql_auth_mutations.PasswordReset.Field()
    token_auth = graphql_auth_mutations.ObtainJSONWebToken.Field()
    refresh_token = RefreshToken.Field()
    google_auth = GoogleAuth.Field()
    linkedin_auth = LinkedInAuth.Field()
    profile = graphene.Field(ProfileMutation)
    organization = graphene.Field(OrganizationMutation)
    education = graphene.Field(EducationMutation)
    work_experience = graphene.Field(WorkExperienceMutation)
    language_certificate = graphene.Field(LanguageCertificateMutation)
    certificate_and_license = graphene.Field(CertificateAndLicenseMutation)
    canada_visa = graphene.Field(CanadaVisaMutation)
    support_ticket = graphene.Field(SupportTicketMutation)

    def resolve_profile(self, *args, **kwargs):
        return ProfileMutation()

    def resolve_organization(self, *args, **kwargs):
        return OrganizationMutation()

    def resolve_education(self, *args, **kwargs):
        return EducationMutation()

    def resolve_work_experience(self, *args, **kwargs):
        return WorkExperienceMutation()

    def resolve_language_certificate(self, *args, **kwargs):
        return LanguageCertificateMutation()

    def resolve_certificate_and_license(self, *args, **kwargs):
        return CertificateAndLicenseMutation()

    def resolve_canada_visa(self, *args, **kwargs):
        return CanadaVisaMutation()

    def resolve_support_ticket(self, *args, **kwargs):
        return SupportTicketMutation()


class Mutation(graphene.ObjectType):
    account = graphene.Field(AccountMutation, required=True)

    def resolve_account(self, *args, **kwargs):
        return AccountMutation()<|MERGE_RESOLUTION|>--- conflicted
+++ resolved
@@ -251,6 +251,11 @@
                 Organization.user.field.name: user,
             }
         )
+        Contact.objects.create(
+            contactable=organization.contactable,
+            type=Contact.Type.WEBSITE.value,
+            value=kwargs.get("website"),
+        )
 
         try:
             OrganizationMembership.objects.create(
@@ -264,23 +269,6 @@
         except IntegrityError:
             raise GraphQLErrorBadRequest(_("User has already membership in an organization."))
 
-<<<<<<< HEAD
-=======
-        cls.after_mutate(*args, organization=organization, website=kwargs.get("website"))
-        return cls(success=True, errors=None)
-
-    @classmethod
-    def add_to_organization(cls, *args, **kwargs):
-        # This method is intentionally left empty because the organization registration
-        # process is handled in the mutate method of the RegisterOrganization class.
-        pass
-
-    @classmethod
-    @transaction.atomic
-    def after_mutate(cls, *args, organization, website):
-        Contact.objects.create(contactable=organization.contactable, type=Contact.Type.WEBSITE.value, value=website)
-
->>>>>>> af9f7762
 
 class VerifyAccount(graphql_auth_mutations.VerifyAccount):
     token = graphene.String(description="The token required to set password after registration with password_reset")
