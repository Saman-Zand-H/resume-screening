import contextlib

import graphene
from common.exceptions import GraphQLError, GraphQLErrorBadRequest
from common.mixins import (
    ArrayChoiceTypeMixin,
    CUDOutputTypeMixin,
    DocumentFilePermissionMixin,
    FilePermissionMixin,
)
from common.models import Job, Skill
from common.types import SkillType
from common.utils import fields_join
from config.settings.constants import Environment
from graphene.types.generic import GenericScalar
from graphene_django_cud.mutations import (
    DjangoBatchCreateMutation,
    DjangoCreateMutation,
    DjangoDeleteMutation,
    DjangoPatchMutation,
    DjangoUpdateMutation,
)
from graphene_django_cud.mutations.create import get_input_fields_for_model
from graphql_auth import mutations as graphql_auth_mutations
from graphql_auth.bases import SuccessErrorsOutput
from graphql_auth.constants import TokenAction
from graphql_auth.exceptions import EmailAlreadyInUseError
from graphql_auth.models import UserStatus
from graphql_auth.settings import graphql_auth_settings
from graphql_auth.shortcuts import get_user_by_email
from graphql_auth.utils import get_token, get_token_payload
from graphql_jwt.decorators import (
    login_required,
    on_token_auth_resolve,
    refresh_expiration,
)

from account.utils import is_env
from django.contrib.auth.signals import user_logged_in
from django.db import transaction
from django.db.models import F
from django.db.models.functions import Lower
from django.db.utils import IntegrityError
from django.template.loader import render_to_string
from django.utils import timezone
from django.utils.translation import gettext as _

from .accesses import (
    JobPositionContainer,
    OrganizationMembershipContainer,
    OrganizationProfileContainer,
)
from .choices import DefaultRoles
from .forms import PasswordLessRegisterForm
from .mixins import (
    CRUDWithoutIDMutationMixin,
    DocumentCheckPermissionsMixin,
    DocumentCUDFieldMixin,
    DocumentCUDMixin,
    DocumentUpdateMutationMixin,
    EmailVerificationMixin,
    MutationAccessRequiredMixin,
    UpdateStatusMixin,
)
from .models import (
    CanadaVisa,
    CertificateAndLicense,
    CertificateAndLicenseOfflineVerificationMethod,
    CommunicateOrganizationMethod,
    Contact,
    DocumentAbstract,
    Education,
    EmployerLetterMethod,
    JobPositionAssignment,
    JobPositionInterview,
    LanguageCertificate,
    LanguageCertificateValue,
    Organization,
    OrganizationInvitation,
    OrganizationJobPosition,
    OrganizationMembership,
    Profile,
    ReferenceCheckEmployer,
    Referral,
    ReferralUser,
    Resume,
    Role,
    SupportTicket,
    User,
    WorkExperience,
)
from .tasks import (
    get_certificate_text,
    send_email_async,
    set_user_resume_json,
    set_user_skills,
    user_task_runner,
)
from .types import (
    CertificateAndLicenseNode,
    EducationNode,
    LanguageCertificateNode,
    OrganizationJobPositionNode,
    ProfileType,
    UserNode,
    WorkExperienceNode,
)
from .views import GoogleOAuth2View, LinkedInOAuth2View


class OrganizationInviteMutation(MutationAccessRequiredMixin, DocumentCUDMixin, DjangoCreateMutation):
    accesses = [OrganizationMembershipContainer.INVITOR, OrganizationMembershipContainer.ADMIN]

    class Meta:
        model = OrganizationInvitation
        fields = (
            OrganizationInvitation.organization.field.name,
            OrganizationInvitation.email.field.name,
            OrganizationInvitation.role.field.name,
        )

    @classmethod
    def get_access_object(cls, *args, **kwargs):
        if not (
            organization := Organization.objects.filter(
                pk=kwargs.get("input", {}).get(OrganizationInvitation.organization.field.name)
            ).first()
        ):
            raise GraphQLErrorBadRequest(_("Organization not found."))

        return organization

    @classmethod
    def before_create_obj(cls, info, input, obj):
        user = info.context.user
        obj.created_by = user
        OrganizationInvitation.objects.filter(email=obj.email, organization=obj.organization).delete()
        cls.full_clean(obj)

    @classmethod
    def after_mutate(cls, root, info, input, obj: OrganizationInvitation, return_data):
        template_name = "email/invitation.html"
        context = {"email": obj.email, "organization": obj.organization, "role": obj.role.title, "token": obj.token}
        content = render_to_string(template_name, context)
        send_email_async.delay(
            recipient_list=[obj.email],
            from_email=None,
            subject=_("Welcome to CPJ - You have been invited!"),
            content=content,
        )
        return super().after_mutate(root, info, input, obj, return_data)


def referral_registration(user, referral_code):
    if not referral_code:
        return
    referral = Referral.objects.filter(code__iexact=referral_code).first()
    if referral:
        ReferralUser.objects.create(user=user, referral=referral)


EMAIL_CALLBACK_URL_VARIABLE = "email_callback_url"
EMAIL_RECEIVER_NAME_VARIABLE = "email_receiver_name"
TEMPLATE_CONTEXT_VARIABLE = "template_context"


def set_template_context_variable(context, key, value):
    _template_context = getattr(context, TEMPLATE_CONTEXT_VARIABLE, {})
    _template_context[key] = value
    setattr(context, TEMPLATE_CONTEXT_VARIABLE, _template_context)


class EmailCallbackUrlMixin:
    @classmethod
    def mutate(cls, *args, **kwargs):
        set_template_context_variable(
            args[1].context,
            EMAIL_CALLBACK_URL_VARIABLE,
            kwargs.get(EMAIL_CALLBACK_URL_VARIABLE),
        )
        return super().mutate(*args, **kwargs)

    @classmethod
    def Field(cls, *args, **kwargs):
        cls._required_args += [EMAIL_CALLBACK_URL_VARIABLE]
        return super().Field(*args, **kwargs)


class RegisterBase(EmailCallbackUrlMixin, graphql_auth_mutations.Register):
    form = PasswordLessRegisterForm

    @classmethod
    @transaction.atomic
    def mutate(cls, *args, **kwargs):
        email = kwargs.get(User.EMAIL_FIELD)
        set_template_context_variable(
            args[1].context,
            EMAIL_RECEIVER_NAME_VARIABLE,
            kwargs.get(cls.EMAIL_RECEIVER_NAME),
        )
        try:
            UserStatus.clean_email(email)
        except EmailAlreadyInUseError:
            user = User.objects.get(**{User.EMAIL_FIELD: email})
            if (
                not user.status.verified
                and user.last_login is None
                and user.date_joined + graphql_auth_settings.EXPIRATION_ACTIVATION_TOKEN < timezone.now()
            ):
                user.delete()

        result = super().mutate(*args, **kwargs)
        if not result.success:
            return result
        cls.after_mutate(*args, **kwargs)
        return result

    @classmethod
    def after_mutate(cls, *args, **kwargs):
        pass


class UserRegister(RegisterBase):
    _args = graphql_auth_mutations.Register._args + [
        "referral_code",
        OrganizationInvitation.token.field.name,
    ]

    EMAIL_RECEIVER_NAME = User.first_name.field.name

    @classmethod
    def after_mutate(cls, *args, **kwargs):
        referral_registration(
            User.objects.get(**{User.EMAIL_FIELD: kwargs.get(User.EMAIL_FIELD)}), kwargs.pop("referral_code", None)
        )
        if organization_invitation_token := kwargs.pop(OrganizationInvitation.token.field.name, None):
            organization_invitation = OrganizationInvitation.objects.filter(token=organization_invitation_token).first()
            if not organization_invitation:
                raise GraphQLErrorBadRequest(_("Organization invitation token is invalid."))

            if organization_invitation.is_expired:
                raise GraphQLErrorBadRequest(_("Organization invitation token is expired."))

            user = User.objects.get(**{User.EMAIL_FIELD: kwargs.get(User.EMAIL_FIELD)})
            try:
                OrganizationMembership.objects.create(
                    **{
                        OrganizationMembership.user.field.name: user,
                        OrganizationMembership.organization.field.name: organization_invitation.organization,
                        OrganizationMembership.role.field.name: organization_invitation.role,
                        OrganizationMembership.invited_by.field.name: organization_invitation.created_by,
                    }
                )
            except IntegrityError:
                raise GraphQLErrorBadRequest(_("User has already membership in an organization."))
            organization_invitation.delete()


class RegisterOrganization(RegisterBase):
    _required_args = [User.EMAIL_FIELD, Organization.name.field.name, "website"]

    EMAIL_RECEIVER_NAME = Organization.name.field.name

    @classmethod
    def after_mutate(cls, *args, **kwargs):
        if not (role := Role.objects.filter(**{Role.slug.field.name: DefaultRoles.OWNER}).first()):
            raise GraphQLError(_("Owner role not found."))

        user = User.objects.get(**{User.EMAIL_FIELD: kwargs.get(User.EMAIL_FIELD)})

        organization_name = kwargs.get(Organization.name.field.name)
        organization = Organization.objects.create(
            **{
                Organization.name.field.name: organization_name,
                Organization.user.field.name: user,
            }
        )
        Contact.objects.create(
            contactable=organization.contactable,
            type=Contact.Type.WEBSITE.value,
            value=kwargs.get("website"),
        )

        try:
            OrganizationMembership.objects.create(
                **{
                    OrganizationMembership.user.field.name: user,
                    OrganizationMembership.organization.field.name: organization,
                    OrganizationMembership.role.field.name: role,
                    OrganizationMembership.invited_by.field.name: user,
                }
            )
        except IntegrityError:
            raise GraphQLErrorBadRequest(_("User has already membership in an organization."))


class VerifyAccount(graphql_auth_mutations.VerifyAccount):
    token = graphene.String(description="The token required to set password after registration with password_reset")

    @classmethod
    def mutate(cls, *args, **kwargs):
        response = super().mutate(*args, **kwargs)
        if response.success:
            payload = get_token_payload(kwargs.get("token"), TokenAction.ACTIVATION, None)
            user = User.objects.get(**payload)
            response.token = get_token(user, TokenAction.PASSWORD_RESET)
            send_email_async.delay(
                [user.email],
                None,
                subject=_("Welcome to CPJ - Your Journey to Career Excellence Starts Here!"),
                content=render_to_string("email/welcome.html", {"user": user}),
            )

        return response


class ResendActivationEmail(EmailCallbackUrlMixin, graphql_auth_mutations.ResendActivationEmail):
    pass


class SendPasswordResetEmail(EmailCallbackUrlMixin, graphql_auth_mutations.SendPasswordResetEmail):
    @classmethod
    def mutate(cls, *args, **kwargs):
        user = get_user_by_email(kwargs.get("email"))
        set_template_context_variable(
            args[1].context,
            EMAIL_RECEIVER_NAME_VARIABLE,
            user.first_name if user.first_name else user.email,
        )
        return super().mutate(*args, **kwargs)


class RefreshToken(graphql_auth_mutations.RefreshToken):
    @classmethod
    def Field(cls, *args, **kwargs):
        field = super().Field(*args, **kwargs)
        del cls._meta.fields["refresh_token"]
        del cls._meta.fields["refresh_expires_in"]
        return field


class BaseSocialAuth(SuccessErrorsOutput, graphene.Mutation):
    class Arguments:
        code = graphene.String(required=True)
        referral_code = graphene.String()

    token = graphene.String()
    refresh_token = graphene.String()
    refresh_expires_in = graphene.Int()
    payload = GenericScalar()

    @classmethod
    def setup(cls, root, info, **kwargs):
        return NotImplementedError

    @classmethod
    @refresh_expiration
    @transaction.atomic
    def mutate(cls, root, info, **kwargs):
        payload = cls.setup(root, info, **kwargs)
        data = payload.get("data")
        view = payload.get("view")

        serializer = view.serializer_class(data=data, context={"view": view, "request": info.context})
        auth = serializer.validate(data)
        user = auth.get("user")
        user.status.verified = True
        user.username = user.email
        user.status.save(update_fields=["verified"])
        user.save(update_fields=["username"])
        on_token_auth_resolve((info.context, user, cls))

        if serializer.is_new_user:
            referral_registration(user, kwargs.get("referral_code"))

        cls.success = True
        cls.errors = None
        return cls


class GoogleAuth(BaseSocialAuth):
    @classmethod
    def setup(cls, root, info, code, **kwargs):
        return {"data": {"code": code}, "view": GoogleOAuth2View}


class LinkedInAuth(BaseSocialAuth):
    class Arguments(BaseSocialAuth.Arguments):
        redirect_uri = graphene.String(required=True)

    @classmethod
    def setup(cls, root, info, code, **kwargs):
        return {
            "data": {"code": code},
            "view": type("View", (LinkedInOAuth2View,), {"callback_url": kwargs.get("redirect_uri")}),
        }


class ObtainJSONWebToken(graphql_auth_mutations.ObtainJSONWebToken):
    @classmethod
    def mutate(cls, root, info, **input):
        output = super().mutate(root, info, **input)
        if output.success:
            user: User = output.user
            user_logged_in.send(sender=user.__class__, request=None, user=user)
        return output


class OrganizationUpdateMutation(
    MutationAccessRequiredMixin,
    FilePermissionMixin,
    DocumentCUDMixin,
    DjangoPatchMutation,
):
    accesses = [OrganizationProfileContainer.COMPANY_EDITOR, OrganizationProfileContainer.ADMIN]

    @classmethod
    def get_access_object(cls, *args, **kwargs):
        if not (organization := Organization.objects.filter(pk=kwargs.get("id")).first()):
            raise GraphQLErrorBadRequest(_("Organization not found."))

        return organization

    class Meta:
        model = Organization
        fields = (
            Organization.name.field.name,
            Organization.logo.field.name,
            Organization.short_name.field.name,
            Organization.national_number.field.name,
            Organization.type.field.name,
            Organization.business_type.field.name,
            Organization.industry.field.name,
            Organization.established_at.field.name,
            Organization.size.field.name,
            Organization.about.field.name,
        )

    @classmethod
    def check_permissions(cls, root, info, input, id, obj) -> None:
        if obj.status != Organization.Status.DRAFTED.value:
            raise PermissionError("Not permitted to modify this record.")

        return super().check_permissions(root, info, input, id, obj)

    @classmethod
    def update_obj(cls, *args, **kwargs):
        obj = super().update_obj(*args, **kwargs)
        cls.full_clean(obj)
        return obj


class SetContactableMixin:
    @classmethod
    def __init_subclass_with_meta__(cls, *args, **kwargs):
        kwargs.update(
            {
                "model": Contact,
                "fields": [Contact.type.field.name, Contact.value.field.name],
                "login_required": True,
            }
        )
        return super().__init_subclass_with_meta__(*args, **kwargs)

    @classmethod
    def before_mutate(cls, root, info, input):
        if len(input) > len(set([c.get(Contact.type.field.name) for c in input])):
            raise GraphQLErrorBadRequest("Contact types must be unique.")
        return super().before_mutate(root, info, input)

    @classmethod
    def before_create_obj(cls, info, input, obj: Contact):
        contactable = cls.get_contactable_object(info, input)
        with contextlib.suppress(Contact.DoesNotExist):
            obj.pk = Contact.objects.get(contactable=contactable, type=obj.type).pk
        obj.contactable = contactable
        obj.full_clean(validate_unique=False)

    @classmethod
    def after_mutate(cls, root, info, input, created_objs, return_data):
        contactable = cls.get_contactable_object(info, input)
        Contact.objects.filter(contactable=contactable).exclude(pk__in=[obj.pk for obj in created_objs]).delete()

    @classmethod
    def get_contactable_object(cls, info, input):
        raise NotImplementedError


class SetOrganizationContactsMutation(MutationAccessRequiredMixin, SetContactableMixin, DjangoBatchCreateMutation):
    accesses = [OrganizationProfileContainer.COMPANY_EDITOR, OrganizationProfileContainer.ADMIN]

    class Meta:
        custom_fields = {"organization_id": graphene.ID(required=True)}
        type_name = "SetOrganizationContactableInput"

    @classmethod
    def get_access_object(cls, *args, **kwargs):
        input = kwargs.get("input")
        organization_id = input[0].get("organization_id") if type(input) is list else input.get("organization_id")
        if not (organization := Organization.objects.filter(pk=organization_id).first()):
            raise GraphQLErrorBadRequest(_("Organization not found."))

        return organization

    @classmethod
    def get_contactable_object(cls, info, input):
        organization_id = input[0].get("organization_id") if type(input) is list else input.get("organization_id")
        organization = Organization.objects.filter(pk=organization_id).first()
        if not organization:
            raise GraphQLErrorBadRequest("Organization not found.")
        return organization.contactable


USER_MUTATION_FIELDS = get_input_fields_for_model(
    User,
    fields=(
        fields := (
            User.first_name.field.name,
            User.last_name.field.name,
        )
    ),
    optional_fields=fields,
    exclude=tuple(),
)


class UserUpdateMutation(
    CUDOutputTypeMixin, FilePermissionMixin, ArrayChoiceTypeMixin, CRUDWithoutIDMutationMixin, DjangoUpdateMutation
):
    output_type = ProfileType

    class Meta:
        model = Profile
        login_required = True
        fields = (
            Profile.height.field.name,
            Profile.weight.field.name,
            Profile.skin_color.field.name,
            Profile.hair_color.field.name,
            Profile.eye_color.field.name,
            Profile.avatar.field.name,
            Profile.full_body_image.field.name,
            Profile.employment_status.field.name,
            Profile.gender.field.name,
            Profile.birth_date.field.name,
            Profile.interested_jobs.field.name,
            Profile.city.field.name,
            Profile.native_language.field.name,
            Profile.fluent_languages.field.name,
            Profile.job_cities.field.name,
            Profile.job_type.field.name,
            Profile.job_location_type.field.name,
            Profile.allow_notifications.field.name,
            Profile.accept_terms_and_conditions.field.name,
            Profile.skills.field.name,
        )
        custom_fields = USER_MUTATION_FIELDS

    @classmethod
    def get_object_id(cls, context):
        return context["info"].context.user.profile.pk

    @classmethod
    def before_save(cls, root, info, input, id, obj):
        user = info.context.user

        user_fields = USER_MUTATION_FIELDS.keys()
        for user_field in user_fields:
            if (user_field_value := input.get(user_field)) is not None:
                setattr(user, user_field, getattr(user_field_value, "value", user_field_value))

        user.full_clean()
        user.save()

        obj.full_clean()

    @classmethod
    def validate(cls, *args, **kwargs):
        info = args[1]
        input = args[2]
        user: User = info.context.user
        profile = user.profile

        if interested_jobs := set(input.get(Profile.interested_jobs.field.name, set())):
            if Job.objects.filter(id__in=interested_jobs, require_appearance_data=True).exists():
                if any(input.get(item, object()) in (None, "") for item in Profile.get_appearance_related_fields()):
                    raise GraphQLErrorBadRequest(_("Appearance related data cannot be unset."))

                if not (profile.has_appearance_related_data):
                    if any(input.get(item) is None for item in Profile.get_appearance_related_fields()):
                        raise GraphQLErrorBadRequest(_("Appearance related data is required."))
<<<<<<< HEAD

        if (skills := input.get(Profile.skills.field.name)) and not (
            profile.skills.filter(pk__in=skills).count() == len(skills)
=======
        if (skills := input.get(Profile.skills.field.name)) and profile.skills.filter(pk__in=skills).count() != len(
            skills
>>>>>>> a7725b84
        ):
            raise GraphQLErrorBadRequest(_("Skills must be selected from the list."))

        return super().validate(*args, **kwargs)


class UserSkillInput(graphene.InputObjectType):
    skills = graphene.List(graphene.String, required=True)


class UserSetSkillsMutation(graphene.Mutation):
    class Arguments:
        input = UserSkillInput(required=True)

    user = graphene.Field(UserNode)

    @login_required
    @staticmethod
    def mutate(root, info, input):
        user: User = info.context.user
        profile = user.profile
        profile.raw_skills = (skills := input.get("skills"))
        profile.save(update_fields=[Profile.raw_skills.field.name])

        if skills:
            user_task_runner(set_user_skills, task_user_id=user.id, user_id=user.id)
        else:
            profile.skills.clear()

        return UserSetSkillsMutation(user=user)


class SetUserContactsMutation(SetContactableMixin, DjangoBatchCreateMutation):
    @classmethod
    def get_contactable_object(cls, info, input):
        return info.context.user.profile.contactable


class DocumentCreateMutationBase(DocumentCUDFieldMixin, DocumentCUDMixin, DjangoCreateMutation):
    class Meta:
        abstract = True

    @classmethod
    def before_create_obj(cls, info, input, obj):
        obj.user = info.context.user
        cls.full_clean(obj)


class DocumentPatchMutationBase(DocumentCUDFieldMixin, DocumentUpdateMutationMixin, DjangoPatchMutation):
    class Meta:
        abstract = True


class DocumentSetVerificationMethodMutation(DocumentUpdateMutationMixin, DjangoUpdateMutation):
    verification_new_status = DocumentAbstract.Status.SUBMITTED

    class Meta:
        abstract = True

    @classmethod
    def __init_subclass_with_meta__(cls, *args, **kwargs):
        model = kwargs.get("model")
        method_extras = kwargs.pop("method_extras", {})
        kwargs.update(
            {
                "type_name": f"Set{model.__name__}VerificationMethodInput",
                "fields": (*(m.get_related_name() for m in model.get_method_models()),),
                "one_to_one_extras": {
                    m.get_related_name(): {
                        "type": "auto",
                        "exclude_fields": (model.verified_at.field.name,),
                        **method_extras.get(m, {}),
                    }
                    for m in model.get_method_models()
                },
            }
        )
        return super().__init_subclass_with_meta__(*args, **kwargs)

    @classmethod
    def before_create_obj(cls, info, input, obj):
        cls.full_clean(obj)

    @classmethod
    def validate(cls, root, info, input, id, obj):
        models = obj.get_method_models()
        method_inputs_exist = [input.get(m.get_related_name()) is not None for m in models]

        if not any(method_inputs_exist):
            raise GraphQLErrorBadRequest("At least one method must be provided.")

        if sum(method_inputs_exist) > 1:
            raise GraphQLErrorBadRequest("Only one of the methods can be provided.")

        return super().validate(root, info, input, id, obj)

    @classmethod
    def after_mutate(cls, root, info, id, input, obj, return_data):
        obj.status = cls.verification_new_status.value
        obj.save(update_fields=[DocumentAbstract.status.field.name])

        if isinstance((verification_method := obj.get_verification_method()), EmailVerificationMixin):
            verification_method.send_verification()

        return super().after_mutate(root, info, id, input, obj, return_data)


EDUCATION_MUTATION_FIELDS = (
    Education.field.field.name,
    Education.degree.field.name,
    Education.university.field.name,
    Education.city.field.name,
    Education.start.field.name,
    Education.end.field.name,
)


class EducationCreateMutation(CUDOutputTypeMixin, DocumentCreateMutationBase):
    output_type = EducationNode

    class Meta:
        model = Education
        fields = EDUCATION_MUTATION_FIELDS


class EducationUpdateMutation(CUDOutputTypeMixin, DocumentPatchMutationBase):
    output_type = EducationNode

    class Meta:
        model = Education
        fields = EDUCATION_MUTATION_FIELDS


class EducationDeleteMutation(DocumentCheckPermissionsMixin, DjangoDeleteMutation):
    class Meta:
        model = Education


class EducationSetVerificationMethodMutation(
    CUDOutputTypeMixin, DocumentFilePermissionMixin, DocumentSetVerificationMethodMutation
):
    output_type = EducationNode

    class Meta:
        model = Education


class EducationUpdateStatusMutation(CUDOutputTypeMixin, UpdateStatusMixin):
    output_type = EducationNode

    class Meta:
        model = Education


WORK_EXPERIENCE_MUTATION_FIELDS = (
    WorkExperience.job_title.field.name,
    WorkExperience.grade.field.name,
    WorkExperience.start.field.name,
    WorkExperience.end.field.name,
    WorkExperience.organization.field.name,
    WorkExperience.city.field.name,
    WorkExperience.industry.field.name,
    WorkExperience.skills.field.name,
)


class WorkExperienceCreateMutation(CUDOutputTypeMixin, DocumentCreateMutationBase):
    output_type = WorkExperienceNode

    class Meta:
        model = WorkExperience
        fields = WORK_EXPERIENCE_MUTATION_FIELDS


class WorkExperienceUpdateMutation(CUDOutputTypeMixin, DocumentPatchMutationBase):
    output_type = WorkExperienceNode

    class Meta:
        model = WorkExperience
        fields = WORK_EXPERIENCE_MUTATION_FIELDS


class WorkExperienceDeleteMutation(DocumentCheckPermissionsMixin, DjangoDeleteMutation):
    class Meta:
        model = WorkExperience


class WorkExperienceSetVerificationMethodMutation(
    CUDOutputTypeMixin, DocumentFilePermissionMixin, DocumentSetVerificationMethodMutation
):
    output_type = WorkExperienceNode

    @classmethod
    def after_mutate(cls, root, info, id, input, obj, return_data):
        return super().after_mutate(root, info, id, input, obj, return_data)

    class Meta:
        model = WorkExperience
        method_extras = {
            EmployerLetterMethod: {
                "type": "WorkExperienceEmployerLetterMethodInput",
                "many_to_one_extras": {
                    ReferenceCheckEmployer.work_experience_verification.field.related_query_name(): {
                        "exact": {"type": "auto"},
                    },
                },
            }
        }

    @classmethod
    def validate(cls, root, info, input, id, obj):
        employer_letter_method = input.get(EmployerLetterMethod.get_related_name())

        if employer_letter_method and not employer_letter_method.get(
            ReferenceCheckEmployer.work_experience_verification.field.related_query_name()
        ):
            raise GraphQLErrorBadRequest(
                "Employer letter method must be associated with a work experience verification."
            )

        return super().validate(root, info, input, id, obj)


class WorkExperienceUpdateStatusMutation(CUDOutputTypeMixin, UpdateStatusMixin):
    output_type = WorkExperienceNode

    class Meta:
        model = WorkExperience


LANGUAGE_CERTIFICATE_MUTATION_FIELDS = (
    LanguageCertificate.language.field.name,
    LanguageCertificate.test.field.name,
    LanguageCertificate.issued_at.field.name,
    LanguageCertificate.expired_at.field.name,
)


def validate_language_certificate_skills(test, values):
    test_skills = test.skills
    skills = [value.get(LanguageCertificateValue.skill.field.name) for value in values]

    if not test_skills.exists():
        raise GraphQLErrorBadRequest(_("Test has no skills."))

    if test_skills.count() != test_skills.filter(pk__in=set(skills)).count():
        raise GraphQLErrorBadRequest(_("All skills must be provided."))


class LanguageCertificateCreateMutation(CUDOutputTypeMixin, DocumentCreateMutationBase):
    output_type = LanguageCertificateNode

    class Meta:
        model = LanguageCertificate
        fields = LANGUAGE_CERTIFICATE_MUTATION_FIELDS
        many_to_one_extras = {
            LanguageCertificateValue.language_certificate.field.related_query_name(): {
                "exact": {
                    "type": "auto",
                }
            }
        }

    @classmethod
    def validate(cls, root, info, input):
        if not input.get(LanguageCertificateValue.language_certificate.field.related_query_name()):
            raise GraphQLErrorBadRequest(_("Language certificate value must be provided."))

        return super().validate(root, info, input)

    @classmethod
    def before_create_obj(cls, info, input, obj):
        super().before_create_obj(info, input, obj)

        if isinstance(obj, LanguageCertificate):
            obj.user = info.context.user
            values = input.get(LanguageCertificateValue.language_certificate.field.related_query_name())
            validate_language_certificate_skills(obj.test, values)


class LanguageCertificateUpdateMutation(CUDOutputTypeMixin, DocumentPatchMutationBase):
    output_type = LanguageCertificateNode

    class Meta:
        model = LanguageCertificate
        fields = LANGUAGE_CERTIFICATE_MUTATION_FIELDS
        many_to_one_extras = {
            LanguageCertificateValue.language_certificate.field.related_query_name(): {
                "exact": {
                    "type": "auto",
                }
            }
        }

    @classmethod
    def validate(cls, root, info, input, id, obj):
        if (f := LanguageCertificateValue.language_certificate.field.related_query_name()) in input and not input[f]:
            raise GraphQLErrorBadRequest(_("Language certificate value must be provided."))

        return super().validate(root, info, input, id, obj)

    @classmethod
    def before_create_obj(cls, info, input, obj):
        obj.full_clean()

    @classmethod
    def before_save(cls, root, info, input, id, obj):
        values = input.get(LanguageCertificateValue.language_certificate.field.related_query_name())
        if values is None:
            values = [{LanguageCertificateValue.skill.field.name: value.skill.pk} for value in obj.values.all()]

        validate_language_certificate_skills(obj.test, values)

        return super().before_save(root, info, input, id, obj)


class LanguageCertificateDeleteMutation(DocumentCheckPermissionsMixin, DjangoDeleteMutation):
    class Meta:
        model = LanguageCertificate


class LanguageCertificateSetVerificationMethodMutation(
    CUDOutputTypeMixin, DocumentFilePermissionMixin, DocumentSetVerificationMethodMutation
):
    output_type = LanguageCertificateNode
    verification_new_status = DocumentAbstract.Status.SELF_VERIFIED

    class Meta:
        model = LanguageCertificate


class LanguageCertificateUpdateStatusMutation(CUDOutputTypeMixin, UpdateStatusMixin):
    output_type = LanguageCertificateNode

    class Meta:
        model = LanguageCertificate


CERTIFICATE_AND_LICENSE_MUTATION_FIELDS = (
    CertificateAndLicense.title.field.name,
    CertificateAndLicense.certifier.field.name,
    CertificateAndLicense.issued_at.field.name,
    CertificateAndLicense.expired_at.field.name,
)


class CertificateAndLicenseCreateMutation(CUDOutputTypeMixin, DocumentCreateMutationBase):
    output_type = CertificateAndLicenseNode

    class Meta:
        model = CertificateAndLicense
        fields = CERTIFICATE_AND_LICENSE_MUTATION_FIELDS


class CertificateAndLicenseUpdateMutation(CUDOutputTypeMixin, DocumentPatchMutationBase):
    output_type = CertificateAndLicenseNode

    class Meta:
        model = CertificateAndLicense
        fields = CERTIFICATE_AND_LICENSE_MUTATION_FIELDS


class CertificateAndLicenseDeleteMutation(DocumentCheckPermissionsMixin, DjangoDeleteMutation):
    class Meta:
        model = CertificateAndLicense


class CertificateAndLicenseSetVerificationMethodMutation(
    CUDOutputTypeMixin, DocumentFilePermissionMixin, DocumentSetVerificationMethodMutation
):
    output_type = CertificateAndLicenseNode
    verification_new_status = DocumentAbstract.Status.SELF_VERIFIED

    class Meta:
        model = CertificateAndLicense

    @classmethod
    def after_mutate(cls, root, info, id, input, obj, return_data):
        super().after_mutate(root, info, id, input, obj, return_data)

        if not isinstance(
            obj.get_verification_method(),
            CertificateAndLicenseOfflineVerificationMethod,
        ):
            return

        user_task_runner(
            get_certificate_text,
            task_user_id=info.context.user.id,
            certificate_id=obj.id,
        )


class CertificateAndLicenseUpdateStatusMutation(CUDOutputTypeMixin, UpdateStatusMixin):
    output_type = CertificateAndLicenseNode

    class Meta:
        model = CertificateAndLicense


class UploadCompanyCertificateMethodInput(graphene.InputObjectType):
    organization_certificate_file_id = graphene.ID(required=True)


class CommunicateOrganizationMethodInput(graphene.InputObjectType):
    phonenumber = graphene.String(required=True)
    email = graphene.String(required=False)


class OrganizationVerificationMethodInput(graphene.InputObjectType):
    dnstxtrecordmethod = graphene.String()
    uploadfiletowebsitemethod = graphene.String()
    uploadcompanycertificatemethod = graphene.Field(UploadCompanyCertificateMethodInput)
    communicateorganizationmethod = graphene.Field(CommunicateOrganizationMethodInput)


class BaseOrganizationVerifierMutation(MutationAccessRequiredMixin):
    accesses = [OrganizationProfileContainer.VERIFIER, OrganizationProfileContainer.ADMIN]

    @classmethod
    def get_access_object(cls, *args, **kwargs):
        if not (organization := Organization.objects.filter(pk=kwargs.get("id")).first()):
            raise GraphQLErrorBadRequest(_("Organization not found."))

        return organization


class OrganizationSetVerificationMethodMutation(BaseOrganizationVerifierMutation, graphene.Mutation):
    class Arguments:
        id = graphene.ID(required=True)
        input = OrganizationVerificationMethodInput(required=True)

    success = graphene.Boolean()
    output = GenericScalar()

    @classmethod
    @transaction.atomic
    @login_required
    def mutate(cls, root, info, id, input):
        method, input_data = next(((key, value) for key, value in input.items() if value is not None), (None, None))

        if method is None:
            raise GraphQLErrorBadRequest(_("No verification method provided."))

        organization = cls.get_access_object(id=id)
        if organization.status in Organization.get_verified_statuses():
            raise GraphQLErrorBadRequest(_("Organization verification method is already set."))

        if verification_method := organization.get_verification_method():
            verification_method.delete()

        method_model = {m.get_related_name(): m for m in Organization.get_method_models()}[method]
        method_instance = method_model.objects.create(organization=organization, **(input_data or {}))
        return cls(success=True, output=method_instance.get_output())


class OrganizationCommunicationMethodVerify(BaseOrganizationVerifierMutation, graphene.Mutation):
    class Arguments:
        organization = graphene.ID(required=True)
        otp = graphene.String(required=True, description="OTP sent to the phone number.")

    success = graphene.Boolean()

    @classmethod
    def get_access_object(cls, *args, **kwargs):
        if not (organization := Organization.objects.filter(pk=kwargs.get("organization")).first()):
            raise GraphQLErrorBadRequest(_("Organization not found."))

        return organization

    @classmethod
    @login_required
    def mutate(cls, root, info, organization, otp):
        organization = cls.get_access_object(organization=organization)

        try:
            model = organization.communicateorganizationmethod
        except CommunicateOrganizationMethod.DoesNotExist:
            raise GraphQLErrorBadRequest(_("Cannot verify OTP."))

        result = model.verify_otp(otp)
        return cls(success=result)


ORGANIZATION_JOB_POSITION_FIELDS = [
    OrganizationJobPosition.title.field.name,
    OrganizationJobPosition.vaccancy.field.name,
    OrganizationJobPosition.start_at.field.name,
    OrganizationJobPosition.validity_date.field.name,
    OrganizationJobPosition.description.field.name,
    OrganizationJobPosition.skills.field.name,
    OrganizationJobPosition.fields.field.name,
    OrganizationJobPosition.degrees.field.name,
    OrganizationJobPosition.work_experience_years_range.field.name,
    OrganizationJobPosition.languages.field.name,
    OrganizationJobPosition.native_languages.field.name,
    OrganizationJobPosition.age_range.field.name,
    OrganizationJobPosition.required_documents.field.name,
    OrganizationJobPosition.performance_expectation.field.name,
    OrganizationJobPosition.contract_type.field.name,
    OrganizationJobPosition.location_type.field.name,
    OrganizationJobPosition.salary_range.field.name,
    OrganizationJobPosition.payment_term.field.name,
    OrganizationJobPosition.working_start_at.field.name,
    OrganizationJobPosition.working_end_at.field.name,
    OrganizationJobPosition.benefits.field.name,
    OrganizationJobPosition.other_benefits.field.name,
    OrganizationJobPosition.days_off.field.name,
    OrganizationJobPosition.job_restrictions.field.name,
    OrganizationJobPosition.employer_questions.field.name,
    OrganizationJobPosition.city.field.name,
]


class OrganizationJobPositionCreateMutation(
    CUDOutputTypeMixin, MutationAccessRequiredMixin, ArrayChoiceTypeMixin, DjangoCreateMutation
):
    output_type = OrganizationJobPositionNode
    accesses = [JobPositionContainer.CREATEOR, JobPositionContainer.ADMIN]

    @classmethod
    def get_access_object(cls, *args, **kwargs):
        if not (
            organization := Organization.objects.filter(
                pk=kwargs.get("input", {}).get(OrganizationJobPosition.organization.field.name)
            ).first()
        ):
            raise GraphQLErrorBadRequest(_("Organization not found."))

        return organization

    class Meta:
        model = OrganizationJobPosition
        login_required = True
        fields = ORGANIZATION_JOB_POSITION_FIELDS + [
            OrganizationJobPosition.organization.field.name,
        ]

    @classmethod
    def before_create_obj(cls, info, input, obj):
        obj.full_clean()


class OrganizationJobPositionUpdateMutation(
    CUDOutputTypeMixin, MutationAccessRequiredMixin, ArrayChoiceTypeMixin, DjangoPatchMutation
):
    output_type = OrganizationJobPositionNode
    accesses = [JobPositionContainer.EDITOR, JobPositionContainer.ADMIN]

    @classmethod
    def get_access_object(cls, *args, **kwargs):
        if not (
            organization := Organization.objects.filter(
                **{fields_join(OrganizationJobPosition.organization.field.related_query_name(), "pk"): kwargs.get("id")}
            ).first()
        ):
            raise GraphQLErrorBadRequest(_("Organization not found."))

        return organization

    class Meta:
        model = OrganizationJobPosition
        login_required = True
        fields = ORGANIZATION_JOB_POSITION_FIELDS

    @classmethod
    def validate(cls, root, info, input, id, obj):
        if obj.status != OrganizationJobPosition.Status.DRAFTED.value:
            raise GraphQLErrorBadRequest(f"Cannot modify job position with status {obj.status}.")
        return super().validate(root, info, input, id, obj)

    @classmethod
    def update_obj(cls, *args, **kwargs):
        obj = super().update_obj(*args, **kwargs)
        obj.full_clean()
        return obj


class OrganizationJobPositionStatusUpdateMutation(CUDOutputTypeMixin, MutationAccessRequiredMixin, DjangoPatchMutation):
    output_type = OrganizationJobPositionNode
    accesses = [JobPositionContainer.STATUS_CHANGER, JobPositionContainer.ADMIN]

    @classmethod
    def get_access_object(cls, *args, **kwargs):
        if not (
            organization := Organization.objects.filter(
                **{fields_join(OrganizationJobPosition.organization.field.related_query_name(), "pk"): kwargs.get("id")}
            ).first()
        ):
            raise GraphQLErrorBadRequest(_("Organization not found."))

        return organization

    class Meta:
        model = OrganizationJobPosition
        login_required = True
        fields = [OrganizationJobPosition._status.field.name]
        required_fields = [OrganizationJobPosition._status.field.name]
        type_name = "OrganizationJobPositionStatusUpdateInput"

    @classmethod
    def mutate(cls, root, info, input, id):
        status = input.get(OrganizationJobPosition._status.field.name)
        if not (obj := OrganizationJobPosition.objects.get(pk=id)):
            raise GraphQLErrorBadRequest(_("Job position not found."))

        obj.change_status(status)
        return cls(**{cls._meta.return_field_name: obj})


class JobPositionAssignmentStatusUpdateMutation(MutationAccessRequiredMixin, ArrayChoiceTypeMixin, DjangoPatchMutation):
    accesses = [JobPositionContainer.STATUS_CHANGER, JobPositionContainer.ADMIN]

    @classmethod
    def get_access_object(cls, *args, **kwargs):
        if not (
            organization := Organization.objects.filter(
                **{
                    fields_join(
                        OrganizationJobPosition.organization.field.related_query_name(),
                        JobPositionAssignment.job_position.field.related_query_name(),
                        "pk",
                    ): kwargs.get("id")
                }
            ).first()
        ):
            raise GraphQLErrorBadRequest(_("Organization not found."))

        return organization

    class Meta:
        model = JobPositionAssignment
        login_required = True
        fields = [JobPositionAssignment.status.field.name]
        required_fields = [JobPositionAssignment.status.field.name]
        custom_fields = {
            JobPositionInterview.interview_date.field.name: graphene.DateTime(),
            JobPositionInterview.result_date.field.name: graphene.DateTime(),
        }
        type_name = "JobPositionAssignmentStatusUpdateInput"

    @classmethod
    @transaction.atomic
    def mutate(cls, root, info, input, id):
        status = input.get(JobPositionAssignment.status.field.name)
        if not (obj := JobPositionAssignment.objects.get(pk=id)):
            raise GraphQLErrorBadRequest(_("Job position assignment not found."))

        interview_date = input.get(JobPositionInterview.interview_date.field.name)
        result_date = input.get(JobPositionInterview.result_date.field.name)

        obj.change_status(status, interview_date=interview_date, result_date=result_date)
        return cls(**{cls._meta.return_field_name: obj})


class CreateOrganizationSkillMutation(MutationAccessRequiredMixin, graphene.Mutation):
    accesses = [JobPositionContainer.SKILL_CREATOR, JobPositionContainer.ADMIN]

    class Arguments:
        organization = graphene.ID(required=True)
        skills = graphene.List(graphene.String, required=True)

    skills = graphene.List(SkillType)

    @classmethod
    def get_access_object(cls, *args, **kwargs):
        if not (organization := Organization.objects.filter(pk=kwargs.get("organization")).first()):
            raise GraphQLErrorBadRequest(_("Organization not found."))
        return organization

    @classmethod
    @login_required
    def mutate(cls, root, info, organization, skills):
        normalized_titles = {skill.strip().lower() for skill in skills if skill.strip()}
        existing_skills = Skill.objects.annotate(title_lower=Lower(F("title"))).filter(
            title_lower__in=normalized_titles
        )
        existing_titles = set(existing_skills.values_list("title_lower", flat=True))
        new_titles = normalized_titles - existing_titles
        new_skills = Skill.objects.bulk_create(
            [Skill(title=title.title(), insert_type=Skill.InsertType.ORGANIZATION) for title in new_titles]
        )
        all_skills = list(existing_skills) + new_skills
        return cls(skills=set(all_skills))


class CanadaVisaCreateMutation(FilePermissionMixin, DocumentCUDMixin, DjangoCreateMutation):
    class Meta:
        model = CanadaVisa
        exclude = ("user",)

    @classmethod
    def before_create_obj(cls, info, input, obj):
        obj.user = info.context.user
        cls.full_clean(obj)


class SupportTicketCreateMutation(DocumentCUDMixin, DjangoCreateMutation):
    class Meta:
        model = SupportTicket
        fields = (
            SupportTicket.title.field.name,
            SupportTicket.description.field.name,
            SupportTicket.priority.field.name,
            SupportTicket.category.field.name,
            SupportTicket.contact_method.field.name,
            SupportTicket.contact_value.field.name,
        )

    @classmethod
    def before_create_obj(cls, info, input, obj):
        obj.user = info.context.user
        cls.full_clean(obj)


class ResumeCreateMutation(FilePermissionMixin, DocumentCUDMixin, CRUDWithoutIDMutationMixin, DjangoUpdateMutation):
    class Meta:
        model = Resume
        fields = (Resume.file.field.name,)

    @classmethod
    def get_object_id(cls, context):
        info = context.get("info")
        file = context.get("input").get(Resume.file.field.name)
        resume = Resume.objects.get_or_create(
            user=info.context.user,
            defaults={"file": Resume.file.field.related_model.objects.get(pk=file)},
        )[0]
        return resume.pk

    @classmethod
    def before_create_obj(cls, info, input, obj):
        obj.user = info.context.user
        cls.full_clean(obj)

    @classmethod
    def after_mutate(cls, root, info, id, input, obj, return_data):
        user_task_runner(set_user_resume_json, obj.user.id, user_id=obj.user_id)

        return super().after_mutate(root, info, id, input, obj, return_data)


class UserDeleteMutation(graphene.Mutation):
    class Arguments:
        email = graphene.String(required=True)

    deleted_objects = graphene.Int()

    @staticmethod
    def mutate(root, info, email):
        user = User.objects.get(email=email)
        return UserDeleteMutation(deleted_objects=user.delete()[0])


class ProfileMutation(graphene.ObjectType):
    update = UserUpdateMutation.Field()
    set_contacts = SetUserContactsMutation.Field()
    set_skills = UserSetSkillsMutation.Field()
    upload_resume = ResumeCreateMutation.Field()

    if is_env(Environment.LOCAL, Environment.DEVELOPMENT):
        delete = UserDeleteMutation.Field()


class OrganizationMutation(graphene.ObjectType):
    register = RegisterOrganization.Field()
    invite = OrganizationInviteMutation.Field()
    update = OrganizationUpdateMutation.Field()
    set_contacts = SetOrganizationContactsMutation.Field()
    create_skills = CreateOrganizationSkillMutation.Field()
    set_verification_method = OrganizationSetVerificationMethodMutation.Field()
    verify_communication_method = OrganizationCommunicationMethodVerify.Field()
    create_job_position = OrganizationJobPositionCreateMutation.Field()
    update_job_position = OrganizationJobPositionUpdateMutation.Field()
    update_job_position_status = OrganizationJobPositionStatusUpdateMutation.Field()
    update_job_position_assignment_status = JobPositionAssignmentStatusUpdateMutation.Field()


class EducationMutation(graphene.ObjectType):
    create = EducationCreateMutation.Field()
    update = EducationUpdateMutation.Field()
    delete = EducationDeleteMutation.Field()
    update_status = EducationUpdateStatusMutation.Field()
    set_verification_method = EducationSetVerificationMethodMutation.Field()


class WorkExperienceMutation(graphene.ObjectType):
    create = WorkExperienceCreateMutation.Field()
    update = WorkExperienceUpdateMutation.Field()
    delete = WorkExperienceDeleteMutation.Field()
    update_status = WorkExperienceUpdateStatusMutation.Field()
    set_verification_method = WorkExperienceSetVerificationMethodMutation.Field()


class LanguageCertificateMutation(graphene.ObjectType):
    create = LanguageCertificateCreateMutation.Field()
    update = LanguageCertificateUpdateMutation.Field()
    delete = LanguageCertificateDeleteMutation.Field()
    update_status = LanguageCertificateUpdateStatusMutation.Field()
    set_verification_method = LanguageCertificateSetVerificationMethodMutation.Field()


class CertificateAndLicenseMutation(graphene.ObjectType):
    create = CertificateAndLicenseCreateMutation.Field()
    update = CertificateAndLicenseUpdateMutation.Field()
    delete = CertificateAndLicenseDeleteMutation.Field()
    update_status = CertificateAndLicenseUpdateStatusMutation.Field()
    set_verification_method = CertificateAndLicenseSetVerificationMethodMutation.Field()


class CanadaVisaMutation(graphene.ObjectType):
    create = CanadaVisaCreateMutation.Field()


class SupportTicketMutation(graphene.ObjectType):
    create = SupportTicketCreateMutation.Field()


class AccountMutation(graphene.ObjectType):
    register = UserRegister.Field()
    verify = VerifyAccount.Field()
    resend_activation_email = ResendActivationEmail.Field()
    send_password_reset_email = SendPasswordResetEmail.Field()
    password_reset = graphql_auth_mutations.PasswordReset.Field()
    token_auth = ObtainJSONWebToken.Field()
    refresh_token = RefreshToken.Field()
    google_auth = GoogleAuth.Field()
    linkedin_auth = LinkedInAuth.Field()
    profile = graphene.Field(ProfileMutation)
    organization = graphene.Field(OrganizationMutation)
    education = graphene.Field(EducationMutation)
    work_experience = graphene.Field(WorkExperienceMutation)
    language_certificate = graphene.Field(LanguageCertificateMutation)
    certificate_and_license = graphene.Field(CertificateAndLicenseMutation)
    canada_visa = graphene.Field(CanadaVisaMutation)
    support_ticket = graphene.Field(SupportTicketMutation)

    def resolve_profile(self, *args, **kwargs):
        return ProfileMutation()

    def resolve_organization(self, *args, **kwargs):
        return OrganizationMutation()

    def resolve_education(self, *args, **kwargs):
        return EducationMutation()

    def resolve_work_experience(self, *args, **kwargs):
        return WorkExperienceMutation()

    def resolve_language_certificate(self, *args, **kwargs):
        return LanguageCertificateMutation()

    def resolve_certificate_and_license(self, *args, **kwargs):
        return CertificateAndLicenseMutation()

    def resolve_canada_visa(self, *args, **kwargs):
        return CanadaVisaMutation()

    def resolve_support_ticket(self, *args, **kwargs):
        return SupportTicketMutation()


class Mutation(graphene.ObjectType):
    account = graphene.Field(AccountMutation, required=True)

    def resolve_account(self, *args, **kwargs):
        return AccountMutation()<|MERGE_RESOLUTION|>--- conflicted
+++ resolved
@@ -589,14 +589,8 @@
                 if not (profile.has_appearance_related_data):
                     if any(input.get(item) is None for item in Profile.get_appearance_related_fields()):
                         raise GraphQLErrorBadRequest(_("Appearance related data is required."))
-<<<<<<< HEAD
-
-        if (skills := input.get(Profile.skills.field.name)) and not (
-            profile.skills.filter(pk__in=skills).count() == len(skills)
-=======
         if (skills := input.get(Profile.skills.field.name)) and profile.skills.filter(pk__in=skills).count() != len(
             skills
->>>>>>> a7725b84
         ):
             raise GraphQLErrorBadRequest(_("Skills must be selected from the list."))
 
