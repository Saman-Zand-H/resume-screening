--- conflicted
+++ resolved
@@ -1,12 +1,7 @@
 import contextlib
 
 import graphene
-<<<<<<< HEAD
-from account.utils import is_env
 from common.exceptions import GraphQLError, GraphQLErrorBadRequest
-=======
-from common.exceptions import GraphQLErrorBadRequest
->>>>>>> 3110f1c9
 from common.mixins import (
     ArrayChoiceTypeMixin,
     DocumentFilePermissionMixin,
