import contextlib
from operator import itemgetter

import graphene
from academy.mixins import CourseUserContextMixin
from academy.types import CourseNode, CourseResultType
from common.decorators import login_required
from common.mixins import ArrayChoiceTypeMixin
<<<<<<< HEAD
from common.models import (
    Job,
    LanguageProficiencySkill,
    LanguageProficiencyTest,
)
=======
>>>>>>> 3914f271
from common.types import (
    BaseFileModelType,
    CityNode,
    DictFieldsObjectType,
    FieldType,
    IndustryNode,
    JobBenefitType,
<<<<<<< HEAD
    JobNode,
    LanguageProficiencySkillNode,
    LanguageProficiencyTestNode,
=======
>>>>>>> 3914f271
    SkillType,
    UniversityNode,
)
from common.utils import fj
from criteria.mixins import JobAssessmentUserContextMixin
from criteria.models import JobAssessment
from criteria.types import JobAssessmentFilterInput, JobAssessmentType
from cv.types import GeneratedCVContentType, GeneratedCVNode, JobSeekerGeneratedCVType
from graphene_django.converter import (
    convert_choice_field_to_enum,
    convert_choices_to_named_enum_with_descriptions,
)
from graphene_django.filter import DjangoFilterConnectionField
from graphene_django_cud.mutations.create import get_input_fields_for_model
from graphene_django_optimizer import OptimizedDjangoObjectType as DjangoObjectType
from graphql_auth.queries import CountableConnection
from graphql_auth.queries import UserNode as BaseUserNode
from graphql_auth.settings import graphql_auth_settings
from notification.models import InAppNotification

from django.contrib.contenttypes.models import ContentType
from django.db.models import (
    Case,
    Count,
    IntegerField,
    OuterRef,
    Q,
    QuerySet,
    Subquery,
    Value,
    When,
)
from django.db.models.lookups import (
    Exact,
    GreaterThanOrEqual,
    IContains,
    IsNull,
    LessThanOrEqual,
)

from .accesses import JobPositionContainer, OrganizationMembershipContainer
from .filterset import JobPositionAssignmentFilterset, OrganizationEmployeeFilterset
from .mixins import (
    CooperationContextMixin,
    FilterQuerySetByUserMixin,
    ObjectTypeAccessRequiredMixin,
)
from .models import (
    Access,
    CanadaVisa,
    CertificateAndLicense,
    CertificateAndLicenseOfflineVerificationMethod,
    CertificateAndLicenseOnlineVerificationMethod,
    CommunicationMethod,
    Contact,
    DegreeFile,
    Education,
    EducationEvaluationDocumentFile,
    EmployerLetterFile,
    EmployerLetterMethod,
    IEEMethod,
    JobPositionAssignment,
    JobPositionAssignmentStatusHistory,
    JobPositionInterview,
    LanguageCertificate,
    LanguageCertificateValue,
    OfflineMethod,
    OnlineMethod,
    Organization,
    OrganizationEmployee,
    OrganizationEmployeeCooperation,
    OrganizationEmployeePerformanceReport,
    OrganizationEmployeePerformanceReportStatusHistory,
    OrganizationInvitation,
    OrganizationJobPosition,
    OrganizationMembership,
    OrganizationPlatformMessage,
    OrganizationPlatformMessageAttachment,
    PaystubsFile,
    PaystubsMethod,
    PlatformMessageAttachmentCourse,
    PlatformMessageAttachmentCourseResult,
    PlatformMessageAttachmentFile,
    Profile,
    ReferenceCheckEmployer,
    Referral,
    Resume,
    Role,
    SupportTicket,
    SupportTicketCategory,
    User,
    UserTask,
    WorkExperience,
)


class InAppNotificationNode(DjangoObjectType):
    class Meta:
        model = InAppNotification
        use_connection = True
        fields = (
            InAppNotification.id.field.name,
            InAppNotification.title.field.name,
            InAppNotification.body.field.name,
            InAppNotification.read_at.field.name,
            InAppNotification.created.field.name,
            InAppNotification.modified.field.name,
        )
        filter_fields = {
            InAppNotification.read_at.field.name: ["isnull"],
        }


class ContactType(DjangoObjectType):
    class Meta:
        model = Contact
        fields = (
            Contact.id.field.name,
            Contact.type.field.name,
            Contact.value.field.name,
        )


class CommunicationMethodType(DjangoObjectType):
    class Meta:
        model = CommunicationMethod
        fields = (
            CommunicationMethod.id.field.name,
            CommunicationMethod.website.field.name,
            CommunicationMethod.email.field.name,
            CommunicationMethod.department.field.name,
            CommunicationMethod.person.field.name,
            CommunicationMethod.degree_file.field.name,
        )


class IEEMethodType(DjangoObjectType):
    class Meta:
        model = IEEMethod
        fields = (
            IEEMethod.id.field.name,
            IEEMethod.education_evaluation_document.field.name,
        )


class JobSeekerEducationType(DjangoObjectType):
    communicationmethod = graphene.Field(CommunicationMethodType)
    ieemethod = graphene.Field(IEEMethodType)

    class Meta:
        model = Education
        fields = (
            Education.id.field.name,
            Education.field.field.name,
            Education.degree.field.name,
            Education.university.field.name,
            Education.city.field.name,
            Education.start.field.name,
            Education.end.field.name,
            Education.status.field.name,
        )

    def resolve_communicationmethod(self, info):
        return CommunicationMethod.objects.filter(**{fj(CommunicationMethod.education): self}).first()

    def resolve_ieemethod(self, info):
        return IEEMethod.objects.filter(**{fj(IEEMethod.education): self}).first()


class JobSeekerWorkExperienceType(DjangoObjectType):
    class Meta:
        model = WorkExperience
        fields = (
            WorkExperience.id.field.name,
            WorkExperience.job_title.field.name,
            WorkExperience.grade.field.name,
            WorkExperience.organization.field.name,
            WorkExperience.city.field.name,
            WorkExperience.start.field.name,
            WorkExperience.end.field.name,
            WorkExperience.status.field.name,
            *(m.get_related_name() for m in WorkExperience.get_method_models()),
        )


class JobSeekerLanguageCertificateType(DjangoObjectType):
    test = graphene.Field(LanguageProficiencyTestNode)

    class Meta:
        model = LanguageCertificate
        fields = (
            LanguageCertificate.id.field.name,
            LanguageCertificate.language.field.name,
            LanguageCertificate.issued_at.field.name,
            LanguageCertificate.expired_at.field.name,
            LanguageCertificate.status.field.name,
            *(m.get_related_name() for m in LanguageCertificate.get_method_models()),
        )

    def resolve_test(self, info):
        return self.test


class JobSeekerCertificateAndLicenseType(DjangoObjectType):
    class Meta:
        model = CertificateAndLicense
        fields = (
            CertificateAndLicense.id.field.name,
            CertificateAndLicense.title.field.name,
            CertificateAndLicense.certifier.field.name,
            CertificateAndLicense.issued_at.field.name,
            CertificateAndLicense.expired_at.field.name,
            CertificateAndLicense.status.field.name,
            *(m.get_related_name() for m in CertificateAndLicense.get_method_models()),
        )


class JobSeekerProfilePrimitiveType(DjangoObjectType):
    class Meta:
        model = Profile
        fields = (
            Profile.avatar.field.name,
            Profile.score.field.name,
        )


class JobSeekerProfileType(DjangoObjectType):
    contacts = graphene.List(ContactType)

    class Meta:
        model = Profile
        fields = (
            Profile.avatar.field.name,
            Profile.full_body_image.field.name,
            Profile.score.field.name,
            Profile.contactable.field.name,
            Profile.city.field.name,
            Profile.birth_date.field.name,
            Profile.gender.field.name,
        )

    def resolve_contacts(self, info):
        return self.contactable.contacts.all()


class JobSeekerPrimitiveType(DjangoObjectType):
    profile = graphene.Field(JobSeekerProfilePrimitiveType)
    workexperiences = graphene.List(JobSeekerWorkExperienceType)

    class Meta:
        model = User
        fields = (
            User.first_name.field.name,
            User.last_name.field.name,
        )

    def resolve_profile(self, info):
        return self.profile

    def resolve_workexperiences(self, info):
        return self.workexperiences.all().order_by("-id")


class JobSeekerType(DjangoObjectType):
    profile = graphene.Field(JobSeekerProfileType)
    educations = graphene.List(JobSeekerEducationType)
    workexperiences = graphene.List(JobSeekerWorkExperienceType)
    languagecertificates = graphene.List(JobSeekerLanguageCertificateType)
    certificateandlicenses = graphene.List(JobSeekerCertificateAndLicenseType)
    cv = graphene.Field(JobSeekerGeneratedCVType)
    cv_content = graphene.Field(GeneratedCVContentType)

    class Meta:
        model = User
        fields = (
            User.first_name.field.name,
            User.last_name.field.name,
            User.email.field.name,
            Resume.user.field.related_query_name(),
        )

    def resolve_profile(self, info):
        return self.profile

    def resolve_educations(self, info):
        return self.educations.all().order_by("-id")

    def resolve_workexperiences(self, info):
        return self.workexperiences.all().order_by("-id")

    def resolve_languagecertificates(self, info):
        return self.languagecertificates.all().order_by("-id")

    def resolve_certificateandlicenses(self, info):
        return self.certificateandlicenses.all().order_by("-id")

    def resolve_cv(self, info):
        return self.cv if hasattr(self, "cv") else None

    def resolve_cv_contents(self, info):
        return self.cv_contents.latest("id")


class JobSeekerUnionType(graphene.Union):
    class Meta:
        types = (JobSeekerType, JobSeekerPrimitiveType)

    def resolve_type(self, info):
        # TODO: Check if user has paid for the service, return JobSeekerType,
        # Otherwise return JobSeekerPrimitiveType
        status = getattr(info.context, "assignment_status", None)
        if status in JobPositionAssignment.get_job_seeker_specific_statuses():
            return JobSeekerPrimitiveType
        return JobSeekerType


class EmployeeType(DjangoObjectType):
    profile = graphene.Field(JobSeekerProfileType)
    educations = graphene.List(JobSeekerEducationType)
    workexperiences = graphene.List(JobSeekerWorkExperienceType)
    languagecertificates = graphene.List(JobSeekerLanguageCertificateType)
    certificateandlicenses = graphene.List(JobSeekerCertificateAndLicenseType)
    cv = graphene.Field(JobSeekerGeneratedCVType)
    cv_content = graphene.Field(GeneratedCVContentType)
    job_assessments = graphene.List(
        JobAssessmentType, filters=graphene.Argument(JobAssessmentFilterInput, required=False)
    )
    courses = DjangoFilterConnectionField(CourseNode)

    class Meta:
        model = User
        fields = (
            User.first_name.field.name,
            User.last_name.field.name,
            User.email.field.name,
            Resume.user.field.related_query_name(),
        )

    def resolve_profile(self, info):
        return self.profile

    def resolve_educations(self, info):
        return self.educations.all().order_by("-id")

    def resolve_workexperiences(self, info):
        return self.workexperiences.all().order_by("-id")

    def resolve_languagecertificates(self, info):
        return self.languagecertificates.all().order_by("-id")

    def resolve_certificateandlicenses(self, info):
        return self.certificateandlicenses.all().order_by("-id")

    def resolve_cv(self, info):
        return self.cv if hasattr(self, "cv") else None

    def resolve_cv_contents(self, info):
        return self.cv_contents.latest("id")

    def resolve_job_assessments(self, info, filters=None):
        qs = JobAssessment.objects.related_to_user(self)
        JobAssessmentUserContextMixin.set_obj_context(info.context, self)
        if filters:
            if filters.required is not None:
                qs = qs.filter_by_required(filters.required, self.profile.interested_jobs.all())
        return qs.order_by("-id")

    def resolve_courses(self, info, **kwargs):
        CourseUserContextMixin.set_obj_context(info.context, self)
        return CourseNode._meta.model.objects


class ProfileType(ArrayChoiceTypeMixin, DjangoObjectType):
    completion_percentage = graphene.Float(source=Profile.completion_percentage.fget.__name__)
    contacts = graphene.List(ContactType)
    job_type = graphene.List(
        convert_choice_field_to_enum(Profile.job_type_exclude.field.base_field),
        source=Profile.job_type.fget.__name__,
    )
    job_location_type = graphene.List(
        convert_choice_field_to_enum(Profile.job_location_type_exclude.field.base_field),
        source=Profile.job_location_type.fget.__name__,
    )

    class Meta:
        model = Profile
        fields = (
            Profile.height.field.name,
            Profile.weight.field.name,
            Profile.skin_color.field.name,
            Profile.hair_color.field.name,
            Profile.eye_color.field.name,
            Profile.avatar.field.name,
            Profile.gender.field.name,
            Profile.birth_date.field.name,
            Profile.skills.field.name,
            Profile.full_body_image.field.name,
            Profile.employment_status.field.name,
            Profile.interested_jobs.field.name,
            Profile.city.field.name,
            Profile.native_language.field.name,
            Profile.credits.field.name,
            Profile.job_cities.field.name,
            Profile.fluent_languages.field.name,
            Profile.scores.field.name,
            Profile.score.field.name,
            Profile.contactable.field.name,
            Profile.raw_skills.field.name,
            Profile.allow_notifications.field.name,
            Profile.accept_terms_and_conditions.field.name,
        )

    def resolve_contacts(self, info):
        return self.contactable.contacts.all()


class EducationMethodFieldTypes(graphene.ObjectType):
    method = graphene.String()
    field = graphene.String()


class EducationNode(FilterQuerySetByUserMixin, DjangoObjectType):
    communicationmethod = graphene.Field(CommunicationMethodType)
    ieemethod = graphene.Field(IEEMethodType)

    class Meta:
        model = Education
        use_connection = True
        fields = (
            Education.id.field.name,
            Education.field.field.name,
            Education.degree.field.name,
            Education.university.field.name,
            Education.city.field.name,
            Education.start.field.name,
            Education.end.field.name,
            Education.status.field.name,
            Education.created_at.field.name,
            Education.updated_at.field.name,
            Education.allow_self_verification.field.name,
        )

    def resolve_communicationmethod(self, info):
        return CommunicationMethod.objects.filter(**{fj(CommunicationMethod.education): self}).first()

    def resolve_ieemethod(self, info):
        return IEEMethod.objects.filter(**{fj(IEEMethod.education): self}).first()


class EducationAIType(DictFieldsObjectType):
    dict_fields = get_input_fields_for_model(
        Education,
        fields=(
            fields := (
                Education.degree.field.name,
                Education.start.field.name,
                Education.end.field.name,
            )
        ),
        optional_fields=fields,
        exclude=tuple(),
    )

    field = graphene.Field(FieldType)
    university = graphene.Field(UniversityNode)
    city = graphene.Field(CityNode)


class IEEMethodAIType(DictFieldsObjectType):
    dict_fields = get_input_fields_for_model(
        IEEMethod,
        fields=(fields := (IEEMethod.evaluator.field.name,)),
        optional_fields=fields,
        exclude=tuple(),
    )


class CommunicationMethodAIType(DictFieldsObjectType):
    dict_fields = get_input_fields_for_model(
        CommunicationMethod,
        fields=(
            fields := (
                CommunicationMethod.website.field.name,
                CommunicationMethod.email.field.name,
                CommunicationMethod.department.field.name,
                CommunicationMethod.person.field.name,
            )
        ),
        optional_fields=fields,
        exclude=tuple(),
    )


class EducationVerificationMethodType(graphene.Union):
    class Meta:
        types = (IEEMethodAIType, CommunicationMethodAIType)

    def resolve_type(self, info):
        model = getattr(info.context, "model", None)
        if model == EducationEvaluationDocumentFile:
            return IEEMethodAIType
        elif model == DegreeFile:
            return CommunicationMethodAIType
        return None


class WorkExperienceNode(FilterQuerySetByUserMixin, DjangoObjectType):
    class Meta:
        model = WorkExperience
        use_connection = True
        fields = (
            WorkExperience.id.field.name,
            WorkExperience.job_title.field.name,
            WorkExperience.grade.field.name,
            WorkExperience.start.field.name,
            WorkExperience.end.field.name,
            WorkExperience.organization.field.name,
            WorkExperience.city.field.name,
            WorkExperience.industry.field.name,
            WorkExperience.skills.field.name,
            WorkExperience.created_at.field.name,
            WorkExperience.updated_at.field.name,
            WorkExperience.status.field.name,
            WorkExperience.allow_self_verification.field.name,
            *(m.get_related_name() for m in WorkExperience.get_method_models()),
        )


class WorkExperienceAIType(DictFieldsObjectType):
    dict_fields = get_input_fields_for_model(
        WorkExperience,
        fields=(
            fields := (
                WorkExperience.job_title.field.name,
                WorkExperience.grade.field.name,
                WorkExperience.start.field.name,
                WorkExperience.end.field.name,
                WorkExperience.organization.field.name,
                WorkExperience.skills.field.name,
            )
        ),
        optional_fields=fields,
        exclude=tuple(),
    )

    city = graphene.Field(CityNode)
    industry = graphene.Field(IndustryNode)


class ReferenceCheckEmployerAIType(DictFieldsObjectType):
    dict_fields = get_input_fields_for_model(
        ReferenceCheckEmployer,
        fields=(
            fields := (
                ReferenceCheckEmployer.name.field.name,
                ReferenceCheckEmployer.email.field.name,
                ReferenceCheckEmployer.phone_number.field.name,
                ReferenceCheckEmployer.position.field.name,
            )
        ),
        optional_fields=fields,
        exclude=tuple(),
    )


class PaystubsMethodType(DjangoObjectType):
    class Meta:
        model = PaystubsMethod
        fields = (
            PaystubsMethod.id.field.name,
            PaystubsMethod.paystubs.field.name,
        )


class PaystubsMethodAIType(graphene.ObjectType):
    id = graphene.ID()


class ReferenceCheckEmployerType(DjangoObjectType):
    class Meta:
        model = ReferenceCheckEmployer
        fields = (
            ReferenceCheckEmployer.id.field.name,
            ReferenceCheckEmployer.name.field.name,
            ReferenceCheckEmployer.email.field.name,
            ReferenceCheckEmployer.phone_number.field.name,
            ReferenceCheckEmployer.position.field.name,
        )


class EmployerLetterMethodType(DjangoObjectType):
    employers = graphene.List(ReferenceCheckEmployerType)

    class Meta:
        model = EmployerLetterMethod
        fields = (
            EmployerLetterMethod.id.field.name,
            EmployerLetterMethod.employer_letter.field.name,
            ReferenceCheckEmployer.work_experience_verification.field.related_query_name(),
        )

    def resolve_employers(self, info):
        return ReferenceCheckEmployer.objects.filter(**{fj(ReferenceCheckEmployer.work_experience_verification): self})


class WorkExperienceVerificationMethodType(graphene.Union):
    class Meta:
        types = (ReferenceCheckEmployerAIType, PaystubsMethodAIType)

    def resolve_type(self, info):
        model = getattr(info.context, "model", None)
        if model == PaystubsFile:
            return PaystubsMethodAIType
        elif model == EmployerLetterFile:
            return ReferenceCheckEmployerAIType
        return None


class LanguageCertificateValueNode(DjangoObjectType):
    skill = graphene.Field(LanguageProficiencySkillNode)

    class Meta:
        model = LanguageCertificateValue
        fields = (
            LanguageCertificateValue.id.field.name,
            LanguageCertificateValue.value.field.name,
        )

    def resolve_skill(self, info):
        return self.skill


class LanguageCertificateNode(FilterQuerySetByUserMixin, DjangoObjectType):
    test = graphene.Field(LanguageProficiencyTestNode)
    values = graphene.List(LanguageCertificateValueNode)

    class Meta:
        model = LanguageCertificate
        use_connection = True
        fields = (
            LanguageCertificate.id.field.name,
            LanguageCertificate.language.field.name,
            LanguageCertificate.status.field.name,
            LanguageCertificate.issued_at.field.name,
            LanguageCertificate.expired_at.field.name,
            LanguageCertificate.allow_self_verification.field.name,
            LanguageCertificate.status.field.name,
            *(m.get_related_name() for m in LanguageCertificate.get_method_models()),
        )

    def resolve_test(self, info):
        return self.test

    def resolve_values(self, info):
        return LanguageCertificateValue.objects.filter(**{fj(LanguageCertificateValue.language_certificate): self})


class LanguageCertificateValueSkillAIType(DictFieldsObjectType):
    dict_fields = get_input_fields_for_model(
        LanguageProficiencySkill,
        fields=(
            fields := (
                LanguageProficiencySkill.id.field.name,
                LanguageProficiencySkill.slug.field.name,
                LanguageProficiencySkill.skill_name.field.name,
            )
        ),
        optional_fields=fields,
        exclude=tuple(),
    )


class LanguageCertificateTestAIType(DictFieldsObjectType):
    dict_fields = get_input_fields_for_model(
        LanguageProficiencyTest,
        fields=(
            fields := (
                LanguageProficiencyTest.id.field.name,
                LanguageProficiencyTest.title.field.name,
            )
        ),
        optional_fields=fields,
        exclude=tuple(),
    )


class LanguageCertificateValueAIType(DictFieldsObjectType):
    dict_fields = get_input_fields_for_model(
        LanguageCertificateValue,
        fields=(fields := (LanguageCertificateValue.value.field.name,)),
        optional_fields=fields,
        exclude=tuple(),
    )

    skill = graphene.Field(LanguageCertificateValueSkillAIType)


class LanguageCertificateAIType(DictFieldsObjectType):
    dict_fields = get_input_fields_for_model(
        LanguageCertificate,
        fields=(
            fields := (
                LanguageCertificate.language.field.name,
                LanguageCertificate.issued_at.field.name,
                LanguageCertificate.expired_at.field.name,
            )
        ),
        optional_fields=fields,
        exclude=tuple(),
    )

    test = graphene.Field(LanguageCertificateTestAIType)
    values = graphene.List(LanguageCertificateValueAIType)


class LanguageCertificateOfflineVerificationMethodType(DjangoObjectType):
    class Meta:
        model = OfflineMethod
        fields = (OfflineMethod.id.field.name, OfflineMethod.certificate_file.field.name)


class LanguageCertificateOnlineVerificationMethodType(DjangoObjectType):
    class Meta:
        model = OnlineMethod
        fields = (OnlineMethod.id.field.name, OnlineMethod.certificate_link.field.name)


class CertificateAndLicenseNode(FilterQuerySetByUserMixin, DjangoObjectType):
    class Meta:
        model = CertificateAndLicense
        use_connection = True
        fields = (
            CertificateAndLicense.id.field.name,
            CertificateAndLicense.title.field.name,
            CertificateAndLicense.certifier.field.name,
            CertificateAndLicense.issued_at.field.name,
            CertificateAndLicense.expired_at.field.name,
            CertificateAndLicense.status.field.name,
            CertificateAndLicense.allow_self_verification.field.name,
            *(m.get_related_name() for m in CertificateAndLicense.get_method_models()),
        )


class CertificateAndLicenseAIType(DictFieldsObjectType):
    dict_fields = get_input_fields_for_model(
        CertificateAndLicense,
        fields=(
            fields := (
                CertificateAndLicense.title.field.name,
                CertificateAndLicense.certifier.field.name,
                CertificateAndLicense.issued_at.field.name,
                CertificateAndLicense.expired_at.field.name,
            )
        ),
        optional_fields=fields,
        exclude=tuple(),
    )


class CertificateAndLicenseOfflineVerificationMethodType(DjangoObjectType):
    class Meta:
        model = CertificateAndLicenseOfflineVerificationMethod
        fields = (
            CertificateAndLicenseOfflineVerificationMethod.id.field.name,
            CertificateAndLicenseOfflineVerificationMethod.certificate_file.field.name,
        )


class CertificateAndLicenseOnlineVerificationMethodType(DjangoObjectType):
    class Meta:
        model = CertificateAndLicenseOnlineVerificationMethod
        fields = (
            CertificateAndLicenseOnlineVerificationMethod.id.field.name,
            CertificateAndLicenseOnlineVerificationMethod.certificate_link.field.name,
        )


class CanadaVisaNode(FilterQuerySetByUserMixin, DjangoObjectType):
    class Meta:
        model = CanadaVisa
        use_connection = True
        fields = (
            CanadaVisa.id.field.name,
            CanadaVisa.nationality.field.name,
            CanadaVisa.status.field.name,
            CanadaVisa.citizenship_document.field.name,
        )


class ResumeType(DjangoObjectType):
    class Meta:
        model = Resume
        fields = (Resume.file.field.name,)


class ReferralType(DjangoObjectType):
    class Meta:
        model = Referral
        fields = (Referral.code.field.name,)


class SupportTicketCategoryNode(ArrayChoiceTypeMixin, DjangoObjectType):
    class Meta:
        model = SupportTicketCategory
        use_connection = True
        fields = (
            SupportTicketCategory.id.field.name,
            SupportTicketCategory.title.field.name,
            SupportTicketCategory.types.field.name,
        )
        filter_fields = {
            SupportTicketCategory.types.field.name: ["contains"],
        }


class SupportTicketType(DjangoObjectType):
    class Meta:
        model = SupportTicket
        fields = (
            SupportTicket.id.field.name,
            SupportTicket.ticket_id.field.name,
            SupportTicket.title.field.name,
            SupportTicket.description.field.name,
            SupportTicket.status.field.name,
            SupportTicket.priority.field.name,
            SupportTicket.category.field.name,
            SupportTicket.contact_method.field.name,
            SupportTicket.contact_value.field.name,
            SupportTicket.created.field.name,
            SupportTicket.modified.field.name,
        )


class OrganizationMembershipUserType(DjangoObjectType):
    class Meta:
        model = User
        fields = (
            User.id.field.name,
            User.first_name.field.name,
            User.last_name.field.name,
            User.email.field.name,
        )


class AccessType(DjangoObjectType):
    class Meta:
        model = Access
        fields = (
            Access.id.field.name,
            Access.slug.field.name,
            Access.title.field.name,
        )


class RoleType(DjangoObjectType):
    class Meta:
        model = Role
        fields = (
            Role.id.field.name,
            Role.title.field.name,
            Role.description.field.name,
            Role.accesses.field.name,
        )


class UserTaskType(DjangoObjectType):
    @classmethod
    @login_required
    def get_queryset(cls, queryset: QuerySet[UserTask], info):
        return (
            queryset.filter(**{fj(UserTask.user): info.context.user})
            .order_by(fj(UserTask.task_name), f"-{fj(UserTask.created)}")
            .distinct(fj(UserTask.task_name))
        )

    class Meta:
        model = UserTask
        fields = (
            UserTask.task_name.field.name,
            UserTask.status.field.name,
        )


class OrganizationType(DjangoObjectType):
    email = graphene.String()
    contacts = graphene.List(ContactType)
    has_financial_data = graphene.Boolean()

    class Meta:
        model = Organization
        fields = (
            Organization.id.field.name,
            Organization.name.field.name,
            Organization.logo.field.name,
            Organization.short_name.field.name,
            Organization.national_number.field.name,
            Organization.type.field.name,
            Organization.business_type.field.name,
            Organization.industry.field.name,
            Organization.established_at.field.name,
            Organization.size.field.name,
            Organization.city.field.name,
            Organization.about.field.name,
            Organization.status.field.name,
            OrganizationInvitation.organization.field.related_query_name(),
            OrganizationMembership.organization.field.related_query_name(),
        )

    def resolve_email(self, info):
        return self.user.email

    def resolve_contacts(self, info):
        return self.contactable.contacts.all()

    def resolve_has_financial_data(self, info):
        return True


class JobSeekerOrganizationType(DjangoObjectType):
    contacts = graphene.List(ContactType)

    class Meta:
        model = Organization
        fields = (
            Organization.id.field.name,
            Organization.name.field.name,
            Organization.logo.field.name,
            Organization.short_name.field.name,
            Organization.established_at.field.name,
            Organization.size.field.name,
            Organization.city.field.name,
        )

    def resolve_contacts(self, info):
        return self.contactable.contacts.all()


class OrganizationMembershipType(ObjectTypeAccessRequiredMixin, DjangoObjectType):
    fields_access = {
        "__all__": OrganizationMembershipContainer.get_accesses(),
    }

    user = graphene.Field(OrganizationMembershipUserType, source=OrganizationMembership.user.field.name)
    accessed_roles = graphene.List(RoleType)

    def resolve_accessed_roles(self, info):
        return Role.objects.filter(
            (
                Q(**{fj(Role.managed_by_id): self.organization_id})
                & Q(**{fj(Role.managed_by_model): ContentType.objects.get_for_model(Organization)})
            )
            | (
                Q(**{fj(Role.managed_by_id, IsNull.lookup_name): True}) & Q(**{fj(Role.managed_by_model, IsNull): True})
            ),
        ).distinct()

    @classmethod
    def get_access_object(cls, *args, **kwargs):
        membership: OrganizationMembership = cls.get_obj_from_args(args)
        if not membership:
            return None

        return membership.organization

    organization = graphene.Field(OrganizationType)

    class Meta:
        model = OrganizationMembership
        fields = (OrganizationMembership.role.field.name,)

    def resolve_organization(self, info):
        return self.organization


class OrganizationInvitationType(ObjectTypeAccessRequiredMixin, DjangoObjectType):
    fields_access = {
        "__all__": [
            OrganizationMembershipContainer.INVITOR,
            OrganizationMembershipContainer.ADMIN,
        ]
    }

    @classmethod
    def get_access_object(cls, *args, **kwargs):
        invitation: OrganizationInvitation = cls.get_obj_from_args(args)
        if not invitation:
            return None

        return invitation.organization

    organization = graphene.Field(OrganizationType)

    class Meta:
        model = OrganizationInvitation
        fields = (
            OrganizationInvitation.id.field.name,
            OrganizationInvitation.email.field.name,
            OrganizationInvitation.role.field.name,
            OrganizationInvitation.created_at.field.name,
            OrganizationInvitation.created_by.field.name,
        )

    def resolve_organization(self, info):
        return self.organization

    @classmethod
    def get_node_by_token(cls, info, token):
        model = cls._meta.model
        with contextlib.suppress(model.DoesNotExist):
            return model.objects.get(token=token)


class JobPositionAssignmentStatusCountType(graphene.ObjectType):
    status = graphene.String()
    count = graphene.Int()


class OrganizationJobPositionReportType(graphene.ObjectType):
    assignment_status_counts = graphene.List(JobPositionAssignmentStatusCountType)

    def resolve_assignment_status_counts(self, info, **kwargs):
        status_counts = (
            JobPositionAssignment.objects.filter(**{fj(JobPositionAssignment.job_position): self})
            .values(
                JobPositionAssignment.status.field.name,
            )
            .annotate(count=Count(JobPositionAssignment.status.field.name))
        )

        return [
            JobPositionAssignmentStatusCountType(status=item["status"].upper(), count=item["count"])
            for item in status_counts
        ]


class JobPositionInterviewType(DjangoObjectType):
    class Meta:
        model = JobPositionInterview
        fields = (
            JobPositionInterview.id.field.name,
            JobPositionInterview.interview_date.field.name,
            JobPositionInterview.result_date.field.name,
        )


class JobPositionAssignmentStatusHistoryType(DjangoObjectType):
    class Meta:
        model = JobPositionAssignmentStatusHistory
        fields = (
            JobPositionAssignmentStatusHistory.status.field.name,
            JobPositionAssignmentStatusHistory.created_at.field.name,
            JobPositionInterview.assignment_status_history.field.related_query_name(),
        )


class JobPositionAssignmentNode(ObjectTypeAccessRequiredMixin, ArrayChoiceTypeMixin, DjangoObjectType):
    fields_access = {
        "__all__": JobPositionContainer.get_accesses(),
    }

    job_seeker = graphene.Field(JobSeekerUnionType)

    @classmethod
    def get_access_object(cls, *args, **kwargs):
        assignment: JobPositionAssignment = cls.get_obj_from_args(args)
        if not assignment:
            return None

        return assignment.job_position.organization

    class Meta:
        model = JobPositionAssignment
        fields = (
            JobPositionAssignment.id.field.name,
            JobPositionAssignment.status.field.name,
            JobPositionAssignment.created_at.field.name,
            JobPositionInterview.job_position_assignment.field.related_query_name(),
            JobPositionAssignmentStatusHistory.job_position_assignment.field.related_query_name(),
        )

    def resolve_job_seeker(self, info):
        info.context.assignment_status = self.status
        return self.job_seeker


class OrganizationJobPositionNode(ObjectTypeAccessRequiredMixin, ArrayChoiceTypeMixin, DjangoObjectType):
    fields_access = {
        "__all__": JobPositionContainer.get_accesses(),
    }
    age_range = graphene.List(graphene.Int)
    salary_range = graphene.List(graphene.Int)
    work_experience_years_range = graphene.List(graphene.Int)
    report = graphene.Field(OrganizationJobPositionReportType)
    skills = graphene.List(SkillType)
    fields = graphene.List(FieldType)
    benefits = graphene.List(JobBenefitType)
    is_editable = graphene.Boolean()

    assignments = graphene.List(JobPositionAssignmentNode)

    @classmethod
    def get_access_object(cls, *args, **kwargs):
        job_position: OrganizationJobPosition = cls.get_obj_from_args(args)
        if not job_position:
            return None

        return job_position.organization

    class Meta:
        model = OrganizationJobPosition
        use_connection = True
        connection_class = CountableConnection
        fields = (
            OrganizationJobPosition.id.field.name,
            OrganizationJobPosition.title.field.name,
            OrganizationJobPosition.vaccancy.field.name,
            OrganizationJobPosition.start_at.field.name,
            OrganizationJobPosition.validity_date.field.name,
            OrganizationJobPosition.description.field.name,
            OrganizationJobPosition.degrees.field.name,
            OrganizationJobPosition.languages.field.name,
            OrganizationJobPosition.native_languages.field.name,
            OrganizationJobPosition.required_documents.field.name,
            OrganizationJobPosition.performance_expectation.field.name,
            OrganizationJobPosition.contract_type.field.name,
            OrganizationJobPosition.location_type.field.name,
            OrganizationJobPosition.payment_term.field.name,
            OrganizationJobPosition.status.field.name,
            OrganizationJobPosition.working_start_at.field.name,
            OrganizationJobPosition.working_end_at.field.name,
            OrganizationJobPosition.other_benefits.field.name,
            OrganizationJobPosition.days_off.field.name,
            OrganizationJobPosition.job_restrictions.field.name,
            OrganizationJobPosition.employer_questions.field.name,
            OrganizationJobPosition.city.field.name,
        )
        filter_fields = {
            OrganizationJobPosition.organization.field.name: [Exact.lookup_name],
            OrganizationJobPosition.title.field.name: [IContains.lookup_name],
            OrganizationJobPosition.status.field.name: [Exact.lookup_name],
            OrganizationJobPosition.start_at.field.name: [LessThanOrEqual.lookup_name, GreaterThanOrEqual.lookup_name],
            OrganizationJobPosition.city.field.name: [Exact.lookup_name],
            fj(
                JobPositionAssignment.job_position.field.related_query_name(),
                JobPositionAssignment.status.field.name,
            ): [Exact.lookup_name],
        }

    def resolve_age_range(self, info):
        if self.age_range is None:
            return None
        return [self.age_range.lower, self.age_range.upper]

    def resolve_salary_range(self, info):
        if self.salary_range is None:
            return None
        return [self.salary_range.lower, self.salary_range.upper]

    def resolve_work_experience_years_range(self, info):
        if self.work_experience_years_range is None:
            return None
        return [self.work_experience_years_range.lower, self.work_experience_years_range.upper]

    def resolve_report(self, info):
        return self

    def resolve_skills(self, info):
        return self.skills.all()

    def resolve_fields(self, info):
        return self.fields.all()

    def resolve_benefits(self, info):
        return self.benefits.all()

    def resolve_is_editable(self, info):
        return self.is_editable

    def resolve_assignments(self, info):
        return self.assignments.all()

    @classmethod
    def get_queryset(cls, queryset: QuerySet[OrganizationJobPosition], info):
        user = info.context.user
        return queryset.filter(
            **{
                fj(
                    OrganizationJobPosition.organization,
                    OrganizationMembership.organization.field.related_query_name(),
                    OrganizationMembership.user,
                ): user
            }
        ).order_by("-id")


class JobSeekerJobPositionType(DjangoObjectType):
    age_range = graphene.List(graphene.Int)
    salary_range = graphene.List(graphene.Int)
    work_experience_years_range = graphene.List(graphene.Int)
    report = graphene.Field(OrganizationJobPositionReportType)
    skills = graphene.List(SkillType)
    fields = graphene.List(FieldType)
    benefits = graphene.List(JobBenefitType)
    organization = graphene.Field(JobSeekerOrganizationType)

    class Meta:
        model = OrganizationJobPosition
        fields = (
            OrganizationJobPosition.id.field.name,
            OrganizationJobPosition.title.field.name,
            OrganizationJobPosition.vaccancy.field.name,
            OrganizationJobPosition.start_at.field.name,
            OrganizationJobPosition.validity_date.field.name,
            OrganizationJobPosition.description.field.name,
            OrganizationJobPosition.degrees.field.name,
            OrganizationJobPosition.languages.field.name,
            OrganizationJobPosition.native_languages.field.name,
            OrganizationJobPosition.required_documents.field.name,
            OrganizationJobPosition.performance_expectation.field.name,
            OrganizationJobPosition.contract_type.field.name,
            OrganizationJobPosition.location_type.field.name,
            OrganizationJobPosition.payment_term.field.name,
            OrganizationJobPosition.working_start_at.field.name,
            OrganizationJobPosition.working_end_at.field.name,
            OrganizationJobPosition.other_benefits.field.name,
            OrganizationJobPosition.days_off.field.name,
            OrganizationJobPosition.job_restrictions.field.name,
            OrganizationJobPosition.employer_questions.field.name,
            OrganizationJobPosition.city.field.name,
            OrganizationJobPosition.status.field.name,
        )

    def resolve_age_range(self, info):
        if self.age_range is None:
            return None
        return [self.age_range.lower, self.age_range.upper]

    def resolve_salary_range(self, info):
        if self.salary_range is None:
            return None
        return [self.salary_range.lower, self.salary_range.upper]

    def resolve_work_experience_years_range(self, info):
        if self.work_experience_years_range is None:
            return None
        return [self.work_experience_years_range.lower, self.work_experience_years_range.upper]

    def resolve_report(self, info):
        return self

    def resolve_skills(self, info):
        return self.skills.all()

    def resolve_fields(self, info):
        return self.fields.all()

    def resolve_benefits(self, info):
        return self.benefits.all()

    def resolve_organization(self, info):
        return self.organization


class JobSeekerJobPositionAssignmentNode(ArrayChoiceTypeMixin, DjangoObjectType):
    job_position = graphene.Field(JobSeekerJobPositionType)

    class Meta:
        model = JobPositionAssignment
        use_connection = True
        fields = (
            JobPositionAssignment.id.field.name,
            JobPositionAssignment.status.field.name,
            JobPositionAssignment.created_at.field.name,
            JobPositionInterview.job_position_assignment.field.related_query_name(),
            JobPositionAssignmentStatusHistory.job_position_assignment.field.related_query_name(),
        )

        filterset_class = JobPositionAssignmentFilterset

    def resolve_job_position(self, info):
        return self.job_position


class OrganizationEmployeePerformanceReportStatusHistoryType(DjangoObjectType):
    class Meta:
        model = OrganizationEmployeePerformanceReportStatusHistory
        fields = (
            OrganizationEmployeePerformanceReportStatusHistory.status.field.name,
            OrganizationEmployeePerformanceReportStatusHistory.created_at.field.name,
        )


class OrganizationEmployeePerformanceReportNode(CooperationContextMixin, ArrayChoiceTypeMixin, DjangoObjectType):
    class Meta:
        model = OrganizationEmployeePerformanceReport
        use_connection = True
        connection_class = CountableConnection
        fields = (
            OrganizationEmployeePerformanceReport.id.field.name,
            OrganizationEmployeePerformanceReport.status.field.name,
            OrganizationEmployeePerformanceReport.title.field.name,
            OrganizationEmployeePerformanceReport.report_summary.field.name,
            OrganizationEmployeePerformanceReport.report_text.field.name,
            OrganizationEmployeePerformanceReport.date.field.name,
            OrganizationEmployeePerformanceReportStatusHistory.organization_employee_performance_report.field.related_query_name(),
        )

        filter_fields = {
            OrganizationEmployeePerformanceReport.date.field.name: [
                LessThanOrEqual.lookup_name,
                GreaterThanOrEqual.lookup_name,
            ]
        }

    @classmethod
    def get_queryset(cls, queryset, info):
        return queryset.filter(
            **{
                fj(
                    OrganizationEmployeePerformanceReport.organization_employee_cooperation,
                ): cls.get_obj_context(info.context)
            }
        )


class OrganizationPlatformMessageNode(CooperationContextMixin, ArrayChoiceTypeMixin, DjangoObjectType):
    class Meta:
        model = OrganizationPlatformMessage
        use_connection = True
        fields = (
            OrganizationPlatformMessage.id.field.name,
            OrganizationPlatformMessage.source.field.name,
            OrganizationPlatformMessage.title.field.name,
            OrganizationPlatformMessage.text.field.name,
            OrganizationPlatformMessage.read_at.field.name,
            OrganizationPlatformMessage.created.field.name,
            OrganizationPlatformMessageAttachment.organization_platform_message.field.related_query_name(),
        )

        filter_fields = {}

    @classmethod
    def get_queryset(cls, queryset, info):
        return queryset.filter(
            **{
                fj(
                    OrganizationPlatformMessage.organization_employee_cooperation,
                ): cls.get_obj_context(info.context),
                OrganizationPlatformMessage.assignee_type.field.name: info.context.user.registration_type,
            }
        )


AttachmentType = convert_choices_to_named_enum_with_descriptions(
    "AttachmentType",
    sorted(
        (
            (model.SLUG, model._meta.verbose_name)
            for model in OrganizationPlatformMessageAttachment.get_attachment_models()
        ),
        key=itemgetter(0),
    ),
)


class OrganizationPlatformMessageAttachmentType(DjangoObjectType):
    attachment_type = AttachmentType()
    file = graphene.Field(BaseFileModelType)
    course = graphene.Field(CourseNode)
    course_result = graphene.Field(CourseResultType)

    class Meta:
        model = OrganizationPlatformMessageAttachment
        fields = (
            OrganizationPlatformMessageAttachment.id.field.name,
            OrganizationPlatformMessageAttachment.text.field.name,
        )

    def resolve_attachment_type(self, info):
        if self.attachment_type:
            return AttachmentType[self.attachment_type]

    def resolve_file(self, info):
        return getattr(
            PlatformMessageAttachmentFile.objects.filter(pk=self.pk).first(),
            fj(PlatformMessageAttachmentFile.file),
            None,
        )

    def resolve_course(self, info):
        return getattr(
            PlatformMessageAttachmentCourse.objects.filter(pk=self.pk).first(),
            fj(PlatformMessageAttachmentCourse.course),
            None,
        )

    def resolve_course_result(self, info):
        return getattr(
            PlatformMessageAttachmentCourseResult.objects.filter(pk=self.pk).first(),
            fj(PlatformMessageAttachmentCourseResult.course_result),
            None,
        )


class OrganizationEmployeeCooperationType(ArrayChoiceTypeMixin, DjangoObjectType):
    job_position = graphene.Field(OrganizationJobPositionNode)
    platform_messages = DjangoFilterConnectionField(OrganizationPlatformMessageNode)
    performance_report = DjangoFilterConnectionField(OrganizationEmployeePerformanceReportNode)
    employer_satisfaction_rate = graphene.Float()

    class Meta:
        model = OrganizationEmployeeCooperation
        fields = (
            OrganizationEmployeeCooperation.id.field.name,
            OrganizationEmployeeCooperation.status.field.name,
            OrganizationEmployeeCooperation.start_at.field.name,
            OrganizationEmployeeCooperation.end_at.field.name,
            OrganizationEmployeeCooperation.created_at.field.name,
        )

    def resolve_job_position(self, info):
        return self.job_position_assignment.job_position

    def resolve_platform_messages(self, info, **kwargs):
        CooperationContextMixin.set_obj_context(info.context, self)
        return OrganizationPlatformMessage.objects.filter(
            **{fj(OrganizationPlatformMessage.organization_employee_cooperation): self}
        )

    def resolve_performance_report(self, info, **kwargs):
        CooperationContextMixin.set_obj_context(info.context, self)
        return OrganizationEmployeePerformanceReport.objects.filter(
            **{fj(OrganizationEmployeePerformanceReport.organization_employee_cooperation): self}
        )

    def resolve_employer_satisfaction_rate(self, info):
        return self.employer_satisfaction_rate


class JobSeekerCooperationType(DjangoObjectType):
    job_position = graphene.Field(JobSeekerJobPositionType)
    platform_messages = DjangoFilterConnectionField(OrganizationPlatformMessageNode)
    performance_report = DjangoFilterConnectionField(OrganizationEmployeePerformanceReportNode)
    employer_satisfaction_rate = graphene.Float()

    class Meta:
        model = OrganizationEmployeeCooperation
        fields = (
            OrganizationEmployeeCooperation.id.field.name,
            OrganizationEmployeeCooperation.status.field.name,
            OrganizationEmployeeCooperation.start_at.field.name,
            OrganizationEmployeeCooperation.end_at.field.name,
            OrganizationEmployeeCooperation.created_at.field.name,
        )

    def resolve_job_position(self, info):
        return self.job_position_assignment.job_position

    def resolve_platform_messages(self, info, **kwargs):
        CooperationContextMixin.set_obj_context(info.context, self)
        return OrganizationPlatformMessage.objects.filter(
            **{fj(OrganizationPlatformMessage.organization_employee_cooperation): self}
        )

    def resolve_performance_report(self, info, **kwargs):
        CooperationContextMixin.set_obj_context(info.context, self)
        return OrganizationEmployeePerformanceReport.objects.filter(
            **{fj(OrganizationEmployeePerformanceReport.organization_employee_cooperation): self}
        )

    def resolve_employer_satisfaction_rate(self, info):
        return self.employer_satisfaction_rate


class OrganizationEmployeeNode(ArrayChoiceTypeMixin, DjangoObjectType):
    employee = graphene.Field(EmployeeType)
    cooperations = graphene.List(OrganizationEmployeeCooperationType)

    class Meta:
        model = OrganizationEmployee
        use_connection = True
        fields = (OrganizationEmployee.id.field.name,)
        filterset_class = OrganizationEmployeeFilterset

    def resolve_employee(self, info):
        return self.user

    def resolve_cooperations(self, info):
        return self.cooperations.all()

    @classmethod
    def get_queryset(cls, queryset: QuerySet[OrganizationEmployee], info):
        user = info.context.user
        return (
            queryset.filter(
                **{
                    fj(
                        OrganizationEmployee.organization,
                        OrganizationMembership.organization.field.related_query_name(),
                        OrganizationMembership.user,
                    ): user
                }
            )
            .annotate(
                last_cooperation_status=Subquery(
                    (
                        OrganizationEmployeeCooperation.objects.filter(
                            **{
                                fj(OrganizationEmployeeCooperation.employee): OuterRef(
                                    OrganizationEmployeeCooperation._meta.pk.attname
                                )
                            }
                        )
                        .order_by(f"-{OrganizationEmployeeCooperation._meta.pk.attname}")
                        .values(fj(OrganizationEmployeeCooperation.status))[:1]
                    )
                ),
                status_order=Case(
                    *[
                        When(last_cooperation_status=status, then=Value(order))
                        for order, status in enumerate(OrganizationEmployeeCooperation.get_status_order())
                    ],
                    output_field=IntegerField(),
                ),
            )
            .distinct()
            .order_by("status_order", "-created")
        )


class JobSeekerEmployeeType(DjangoObjectType):
    organization = graphene.Field(JobSeekerOrganizationType)
    cooperations = graphene.Field(JobSeekerCooperationType)

    class Meta:
        model = OrganizationEmployee
        fields = (OrganizationEmployee.id.field.name,)

    def resolve_organization(self, info):
        return self.organization

    def resolve_cooperations(self, info):
        return self.cooperations.filter(end_at__isnull=True).latest("created_at")


class UserNode(BaseUserNode):
    profile = graphene.Field(ProfileType)
    educations = graphene.List(EducationNode)
    workexperiences = graphene.List(WorkExperienceNode)
    languagecertificates = graphene.List(LanguageCertificateNode)
    certificateandlicenses = graphene.List(CertificateAndLicenseNode)
    job_assessments = graphene.List(
        JobAssessmentType, filters=graphene.Argument(JobAssessmentFilterInput, required=False)
    )
    has_resume = graphene.Boolean(source=User.has_resume.fget.__name__)
    cv = graphene.Field(GeneratedCVNode)
    notifications = graphene.List(InAppNotificationNode)
    job_position_assignments = DjangoFilterConnectionField(JobSeekerJobPositionAssignmentNode)
    current_employement = graphene.Field(JobSeekerEmployeeType)

    class Meta:
        model = User
        filter_fields = graphql_auth_settings.USER_NODE_FILTER_FIELDS
        use_connection = True
        connection_class = CountableConnection
        fields = (
            User.first_name.field.name,
            User.last_name.field.name,
            User.email.field.name,
            CanadaVisa.user.field.related_query_name(),
            Referral.user.field.related_query_name(),
            Resume.user.field.related_query_name(),
            SupportTicket.user.field.related_query_name(),
            UserTask.user.field.related_query_name(),
            OrganizationMembership.user.field.related_query_name(),
        )

    def resolve_profile(self, info):
        return self.profile

    def resolve_educations(self, info):
        return self.educations.all().order_by("-id")

    def resolve_workexperiences(self, info):
        return self.workexperiences.all().order_by("-id")

    def resolve_languagecertificates(self, info):
        return self.languagecertificates.all().order_by("-id")

    def resolve_certificateandlicenses(self, info):
        return self.certificateandlicenses.all().order_by("-id")

    def resolve_job_assessments(self, info, filters=None):
        qs = JobAssessment.objects.related_to_user(self)
        if filters:
            if filters.required is not None:
                qs = qs.filter_by_required(filters.required, self.profile.interested_jobs.all())
        return qs.order_by("-id")

    def resolve_cv(self, info):
        return self.cv if hasattr(self, "cv") else None

    def resolve_notifications(self, info):
        return InAppNotification.objects.filter(**{fj(InAppNotification.user): self}).order_by(
            f"-{fj(InAppNotification.created)}"
        )

    def resolve_job_position_assignments(self, info, **kwargs):
        return JobPositionAssignment.objects.filter(**{fj(JobPositionAssignment.job_seeker): self}).order_by(
            f"-{fj(JobPositionAssignment.created_at)}"
        )

    def resolve_current_employement(self, info):
        return self.organization_employees.filter(cooperations__end_at__isnull=True).latest("cooperations__created_at")<|MERGE_RESOLUTION|>--- conflicted
+++ resolved
@@ -6,14 +6,10 @@
 from academy.types import CourseNode, CourseResultType
 from common.decorators import login_required
 from common.mixins import ArrayChoiceTypeMixin
-<<<<<<< HEAD
 from common.models import (
-    Job,
     LanguageProficiencySkill,
     LanguageProficiencyTest,
 )
-=======
->>>>>>> 3914f271
 from common.types import (
     BaseFileModelType,
     CityNode,
@@ -21,12 +17,8 @@
     FieldType,
     IndustryNode,
     JobBenefitType,
-<<<<<<< HEAD
-    JobNode,
     LanguageProficiencySkillNode,
     LanguageProficiencyTestNode,
-=======
->>>>>>> 3914f271
     SkillType,
     UniversityNode,
 )
