--- conflicted
+++ resolved
@@ -779,41 +779,6 @@
         )
 
 
-<<<<<<< HEAD
-=======
-class OrganizationMembershipType(ObjectTypeAccessRequiredMixin, DjangoObjectType):
-    fields_access = {
-        "__all__": OrganizationMembershipContainer.get_accesses(),
-    }
-
-    user = graphene.Field(OrganizationMembershipUserType, source=OrganizationMembership.user.field.name)
-    accessed_roles = graphene.List(RoleType)
-
-    def resolve_accessed_roles(self, info):
-        return Role.objects.filter(
-            (
-                Q(**{fj(Role.managed_by_id): self.organization_id})
-                & Q(**{fj(Role.managed_by_model): ContentType.objects.get_for_model(Organization)})
-            )
-            | (
-                Q(**{fj(Role.managed_by_id, IsNull.lookup_name): True}) & Q(**{fj(Role.managed_by_model, IsNull): True})
-            ),
-        ).distinct()
-
-    @classmethod
-    def get_access_object(cls, *args, **kwargs):
-        membership: OrganizationMembership = cls.get_obj_from_args(args)
-        if not membership:
-            return None
-
-        return membership.organization
-
-    class Meta:
-        model = OrganizationMembership
-        fields = (OrganizationMembership.role.field.name, OrganizationMembership.organization.field.name)
-
-
->>>>>>> 22de1366
 class UserTaskType(DjangoObjectType):
     @classmethod
     @login_required
@@ -832,70 +797,6 @@
         )
 
 
-<<<<<<< HEAD
-=======
-class UserNode(BaseUserNode):
-    profile = graphene.Field(ProfileType)
-    educations = graphene.List(EducationNode)
-    workexperiences = graphene.List(WorkExperienceNode)
-    languagecertificates = graphene.List(LanguageCertificateNode)
-    certificateandlicenses = graphene.List(CertificateAndLicenseNode)
-    job_assessments = graphene.List(
-        JobAssessmentType, filters=graphene.Argument(JobAssessmentFilterInput, required=False)
-    )
-    has_resume = graphene.Boolean(source=User.has_resume.fget.__name__)
-    cv = graphene.Field(GeneratedCVNode)
-    notifications = graphene.List(InAppNotificationNode)
-
-    class Meta:
-        model = User
-        filter_fields = graphql_auth_settings.USER_NODE_FILTER_FIELDS
-        use_connection = True
-        connection_class = CountableConnection
-        fields = (
-            User.first_name.field.name,
-            User.last_name.field.name,
-            User.email.field.name,
-            CanadaVisa.user.field.related_query_name(),
-            Referral.user.field.related_query_name(),
-            Resume.user.field.related_query_name(),
-            SupportTicket.user.field.related_query_name(),
-            UserTask.user.field.related_query_name(),
-            OrganizationMembership.user.field.related_query_name(),
-        )
-
-    def resolve_profile(self, info):
-        return self.profile
-
-    def resolve_educations(self, info):
-        return self.educations.all().order_by("-id")
-
-    def resolve_workexperiences(self, info):
-        return self.workexperiences.all().order_by("-id")
-
-    def resolve_languagecertificates(self, info):
-        return self.languagecertificates.all().order_by("-id")
-
-    def resolve_certificateandlicenses(self, info):
-        return self.certificateandlicenses.all().order_by("-id")
-
-    def resolve_job_assessments(self, info, filters=None):
-        qs = JobAssessment.objects.related_to_user(self)
-        if filters:
-            if filters.required is not None:
-                qs = qs.filter_by_required(filters.required, self.profile.interested_jobs.all())
-        return qs.order_by("-id")
-
-    def resolve_cv(self, info):
-        return self.cv if hasattr(self, "cv") else None
-
-    def resolve_notifications(self, info):
-        return InAppNotification.objects.filter(**{fj(InAppNotification.user): self}).order_by(
-            f"-{fj(InAppNotification.created)}"
-        )
-
-
->>>>>>> 22de1366
 class OrganizationType(DjangoObjectType):
     email = graphene.String()
     contacts = graphene.List(ContactType)
@@ -942,12 +843,12 @@
     def resolve_accessed_roles(self, info):
         return Role.objects.filter(
             (
-                Q(**{fields_join(Role.managed_by_id): self.organization_id})
-                & Q(**{fields_join(Role.managed_by_model): ContentType.objects.get_for_model(Organization)})
+                Q(**{fj(Role.managed_by_id): self.organization_id})
+                & Q(**{fj(Role.managed_by_model): ContentType.objects.get_for_model(Organization)})
             )
             | (
-                Q(**{fields_join(Role.managed_by_id, IsNull.lookup_name): True})
-                & Q(**{fields_join(Role.managed_by_model, IsNull): True})
+                Q(**{fj(Role.managed_by_id, IsNull.lookup_name): True})
+                & Q(**{fj(Role.managed_by_model, IsNull): True})
             ),
         ).distinct()
 
@@ -1402,6 +1303,6 @@
         return self.cv if hasattr(self, "cv") else None
 
     def resolve_notifications(self, info):
-        return InAppNotification.objects.filter(**{fields_join(InAppNotification.user): self}).order_by(
-            f"-{fields_join(InAppNotification.created)}"
+        return InAppNotification.objects.filter(**{fj(InAppNotification.user): self}).order_by(
+            f"-{fj(InAppNotification.created)}"
         )