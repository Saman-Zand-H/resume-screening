--- conflicted
+++ resolved
@@ -463,49 +463,6 @@
     def resolve_salary_range(self, info):
         return [self.salary_range.lower, self.salary_range.upper]
 
-<<<<<<< HEAD
-
-class JobPositionInterviewType(DjangoObjectType):
-    class Meta:
-        model = JobPositionInterview
-        fields = (
-            JobPositionInterview.id.field.name,
-            JobPositionInterview.interview_date.field.name,
-            JobPositionInterview.result_date.field.name,
-        )
-
-
-class JobPositionAssignmentStatusHistoryType(DjangoObjectType):
-    class Meta:
-        model = JobPositionAssignmentStatusHistory
-        fields = (
-            JobPositionAssignmentStatusHistory.status.field.name,
-            JobPositionAssignmentStatusHistory.created_at.field.name,
-        )
-
-
-class JobPositionAssignmentNode(DjangoObjectType):
-    interview = graphene.Field(JobPositionInterviewType)
-    status = graphene.Field(graphene.String, description="The current status of the job position assignment.")
-    status_history = graphene.List(JobPositionAssignmentStatusHistoryType)
-
-    class Meta:
-        model = JobPositionAssignment
-        fields = (
-            JobPositionAssignment.id.field.name,
-            JobPositionAssignment.job_seeker.field.name,
-            JobPositionAssignment.created_at.field.name,
-        )
-
-    def resolve_interview(self, info):
-        return self.interview if hasattr(self, "interview") else None
-
-    def resolve_status(self, info):
-        return self.status
-
-    def resolve_status_history(self, info):
-        return self.status_histories.all()
-=======
     @classmethod
     def get_queryset(cls, queryset: QuerySet[OrganizationJobPosition], info):
         user = info.context.user
@@ -518,4 +475,45 @@
                 ): user
             }
         )
->>>>>>> 3f1a8d38
+
+class JobPositionInterviewType(DjangoObjectType):
+    class Meta:
+        model = JobPositionInterview
+        fields = (
+            JobPositionInterview.id.field.name,
+            JobPositionInterview.interview_date.field.name,
+            JobPositionInterview.result_date.field.name,
+        )
+
+
+class JobPositionAssignmentStatusHistoryType(DjangoObjectType):
+    class Meta:
+        model = JobPositionAssignmentStatusHistory
+        fields = (
+            JobPositionAssignmentStatusHistory.status.field.name,
+            JobPositionAssignmentStatusHistory.created_at.field.name,
+        )
+
+
+class JobPositionAssignmentNode(DjangoObjectType):
+    interview = graphene.Field(JobPositionInterviewType)
+    status = graphene.Field(graphene.String, description="The current status of the job position assignment.")
+    status_history = graphene.List(JobPositionAssignmentStatusHistoryType)
+
+    class Meta:
+        model = JobPositionAssignment
+        fields = (
+            JobPositionAssignment.id.field.name,
+            JobPositionAssignment.job_seeker.field.name,
+            JobPositionAssignment.created_at.field.name,
+        )
+
+    def resolve_interview(self, info):
+        return self.interview if hasattr(self, "interview") else None
+
+    def resolve_status(self, info):
+        return self.status
+
+    def resolve_status_history(self, info):
+        return self.status_histories.all()
+    