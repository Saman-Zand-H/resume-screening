--- conflicted
+++ resolved
@@ -322,12 +322,8 @@
     class Meta:
         model = Profile
         fields = (
-<<<<<<< HEAD
             Profile.id.field.name,
             Profile.raw_skills.field.name,
-=======
-            User.id.field.name,
-            User.raw_skills.field.name,
         )
 
 
@@ -345,5 +341,4 @@
             Organization.established_at.field.name,
             Organization.size.field.name,
             Organization.about.field.name,
->>>>>>> 2608e3b3
         )