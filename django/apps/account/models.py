--- conflicted
+++ resolved
@@ -7,8 +7,8 @@
     Job,
     Language,
     LanguageProficiencyTest,
+    Position,
     Skill,
-    Position,
     University,
 )
 from common.utils import get_all_subclasses
@@ -230,7 +230,6 @@
 
 
 class DocumentAbstract(models.Model):
-<<<<<<< HEAD
     class Status(models.TextChoices):
         DRAFTED = "drafted", _("Drafted")
         SUBMITTED = "submitted", _("Submitted")
@@ -238,10 +237,7 @@
         VERIFIED = "verified", _("Verified")
         SELF_VERIFIED = "self_verified", _("Self Verified")
 
-    user = models.ForeignKey(User, on_delete=models.CASCADE, verbose_name=_("User"))
-=======
     user = models.ForeignKey(User, on_delete=models.RESTRICT, verbose_name=_("User"))
->>>>>>> e13c6812
     status = models.CharField(
         max_length=50,
         choices=Status.choices,
@@ -420,6 +416,10 @@
     def __str__(self):
         return f"{self.user.email} - {self.job.title} - {self.organization}"
 
+    @classmethod
+    def get_verification_abstract_model(cls):
+        return WorkExperienceVerificationMethodAbstract
+
 
 class WorkExperienceVerificationMethodAbstract(models.Model):
     work_experience = models.OneToOneField(WorkExperience, on_delete=models.CASCADE, verbose_name=_("Work Experience"))
