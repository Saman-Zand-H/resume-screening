--- conflicted
+++ resolved
@@ -1903,8 +1903,6 @@
             OrganizationJobPosition.city.field.name,
         ]
 
-<<<<<<< HEAD
-=======
     def change_status(self, new_status):
         state_mapping = {
             self.Status.DRAFTED: DraftedState(),
@@ -1979,7 +1977,6 @@
         else:
             raise ValueError(f"Cannot transition from Expired to {new_status.value}")
 
->>>>>>> 4a48eaad
 
 class OrganizationJobPositionStatusHistory(models.Model):
     job_position = models.ForeignKey(OrganizationJobPosition, on_delete=models.CASCADE, related_name="status_histories")
