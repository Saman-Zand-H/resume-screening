--- conflicted
+++ resolved
@@ -389,10 +389,7 @@
         from .scores import UserScorePack
 
         scores = UserScorePack.calculate(self.user)
-<<<<<<< HEAD
-=======
-
->>>>>>> 325068c4
+
         return {
             "total": sum(scores.values()),
             "scores": scores,
