--- conflicted
+++ resolved
@@ -70,13 +70,12 @@
         return self._setting("CLOUD_RUN_SERVICE_URL", None)
 
     @property
-<<<<<<< HEAD
+    def LISTENER_PORT(self):
+        return self._setting("LISTENER_PORT", 8001)
+    
+    @property
     def CATEGORIES(self):
         return self._setting("CATEGORIES", "").strip().split(", ")
-=======
-    def LISTENER_PORT(self):
-        return self._setting("LISTENER_PORT", 8001)
->>>>>>> d0821e58
 
 
 app_settings = AppSettings()